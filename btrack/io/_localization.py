--- conflicted
+++ resolved
@@ -107,13 +107,8 @@
         return self.properties + extra_img_props
 
     def __call__(
-<<<<<<< HEAD
-        self, data: Tuple[int, npt.NDArray, Optional[npt.NDArray]]
-    ) -> Dict[str, npt.NDArray]:
-=======
-        self, data: tuple[int, npt.NDAarray, Optional[npt.NDArray]]
+        self, data: tuple[int, npt.NDArray, Optional[npt.NDArray]]
     ) -> dict[str, npt.NDArray]:
->>>>>>> 64bfe5ef
         """Return the object centroids from a numpy array representing the
         image data."""
 
