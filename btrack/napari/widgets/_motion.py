from __future__ import annotations

from qtpy import QtWidgets


<<<<<<< HEAD
def _create_sigma_widgets() -> dict[str, tuple(str, QtWidgets.QWidget)]:
=======
def _make_label_bold(label: str) -> str:
    """Generate html for a bold label"""

    return f"<b>{label}</b>"


def _create_sigma_widgets() -> dict[str, tuple[str, QtWidgets.QWidget]]:
>>>>>>> 7d6bb9db
    """Create widgets for setting the magnitudes of the MotionModel matrices"""

    P_sigma = QtWidgets.QDoubleSpinBox()
    P_sigma.setToolTip(
        "Magnitude of error in initial estimates.\n"
        "Used to scale the matrix P."
    )
    P_sigma.setMaximum(250)
    P_sigma.setValue(150.0)
    P_sigma.setStepType(QtWidgets.QAbstractSpinBox.AdaptiveDecimalStepType)
    widgets = {"P_sigma": ("max(<b>P</b>)", P_sigma)}

    G_sigma = QtWidgets.QDoubleSpinBox()
    G_sigma.setToolTip(
        "Magnitude of error in process.\n Used to scale the matrix G."
    )
    G_sigma.setMaximum(250)
    G_sigma.setValue(15.0)
    G_sigma.setStepType(QtWidgets.QAbstractSpinBox.AdaptiveDecimalStepType)
    widgets["G_sigma"] = ("max(<b>G</b>)", G_sigma)

    R_sigma = QtWidgets.QDoubleSpinBox()
    R_sigma.setToolTip(
        "Magnitude of error in measurements.\n Used to scale the matrix R."
    )
    R_sigma.setMaximum(250)
    R_sigma.setValue(5.0)
    R_sigma.setStepType(QtWidgets.QAbstractSpinBox.AdaptiveDecimalStepType)
    widgets["R_sigma"] = ("max(<b>R</b>)", R_sigma)

    return widgets


def create_motion_model_widgets() -> dict[str, tuple[str, QtWidgets.QWidget]]:
    """Create widgets for setting parameters of the MotionModel"""

    widgets = _create_sigma_widgets()

    accuracy = QtWidgets.QDoubleSpinBox()
    accuracy.setToolTip("Integration limits for calculating probabilities")
    accuracy.setValue(7.5)
    accuracy.setStepType(QtWidgets.QAbstractSpinBox.AdaptiveDecimalStepType)
    widgets["accuracy"] = ("accuracy", accuracy)

    max_lost_frames = QtWidgets.QSpinBox()
    max_lost_frames.setToolTip(
        "Number of frames without observation before marking as lost"
    )
    max_lost_frames.setValue(5)
    max_lost_frames.setStepType(
        QtWidgets.QAbstractSpinBox.AdaptiveDecimalStepType
    )
    widgets["max_lost"] = ("max lost", max_lost_frames)

    return widgets<|MERGE_RESOLUTION|>--- conflicted
+++ resolved
@@ -3,17 +3,7 @@
 from qtpy import QtWidgets
 
 
-<<<<<<< HEAD
-def _create_sigma_widgets() -> dict[str, tuple(str, QtWidgets.QWidget)]:
-=======
-def _make_label_bold(label: str) -> str:
-    """Generate html for a bold label"""
-
-    return f"<b>{label}</b>"
-
-
 def _create_sigma_widgets() -> dict[str, tuple[str, QtWidgets.QWidget]]:
->>>>>>> 7d6bb9db
     """Create widgets for setting the magnitudes of the MotionModel matrices"""
 
     P_sigma = QtWidgets.QDoubleSpinBox()
