--- conflicted
+++ resolved
@@ -10,19 +10,16 @@
 CONFIG_FILE = (
     Path(__file__).resolve().parent.parent / "models" / "cell_config.json"
 )
-
+RANDOM_SEED = 1234
 TEST_DATA_PATH = Path(__file__).resolve().parent / "_test_data"
 
-RANDOM_SEED = 1234
+rng = np.random.default_rng(seed=RANDOM_SEED)
 
 
 def create_test_object(
     id: Optional[int] = None,
 ) -> Tuple[btrack.btypes.PyTrackObject, Dict[str, Any]]:
     """Create a test object."""
-
-    rng = np.random.default_rng(seed=RANDOM_SEED)
-
     data = {
         "ID": rng.integers(0, 1000) if id is None else int(id),
         "x": rng.uniform(0.0, 1000.0),
@@ -41,14 +38,12 @@
 
 def create_test_properties() -> Dict[str, float]:
     """Create test properties for an object."""
-    rng = np.random.default_rng(seed=RANDOM_SEED)
-    properties = {
+    return {
         "speed": rng.uniform(0.0, 1.0),
         "circularity": rng.uniform(0.0, 1.0),
         "reporter": rng.uniform(0.0, 1.0),
         "nD": rng.uniform(0.0, 1.0, size=(5,)),
     }
-    return properties
 
 
 def create_test_tracklet(
@@ -61,8 +56,6 @@
     int,
 ]:
     """Create a test track."""
-    rng = np.random.default_rng(seed=RANDOM_SEED)
-
     data = [create_test_object()[0] for i in range(track_len)]
     props = [create_test_properties() for i in range(track_len)]
     for idx, obj in enumerate(data):
@@ -106,7 +99,7 @@
 
 def _sample(ndim: int, binsize: int) -> Tuple[npt.NDArray[np.uint16], tuple]:
     _img = np.zeros((binsize,) * ndim, dtype=np.uint16)
-    _coord = tuple(np.random.randint(1, binsize - 1, size=(ndim,)).tolist())
+    _coord = tuple(rng.integers(1, binsize - 1, size=(ndim,)).tolist())
     _img[_coord] = 1
     assert (
         np.sum(_img) == 1
@@ -123,8 +116,6 @@
 ) -> Tuple[np.ndarray, Optional[np.ndarray]]:
     """Make a test image that ensures that no two pixels are in contact."""
 
-    rng = np.random.default_rng(seed=RANDOM_SEED)
-
     shape = (boxsize,) * ndim
     img = np.zeros(shape, dtype=np.uint16)
 
@@ -135,18 +126,6 @@
     # split this into voxels
     bins = boxsize // binsize
 
-<<<<<<< HEAD
-=======
-    def _sample() -> Tuple[np.ndarray, Tuple[int]]:
-        _img = np.zeros((binsize,) * ndim, dtype=np.uint16)
-        _coord = tuple(rng.integers(1, binsize - 1, size=(ndim,)).tolist())
-        _img[_coord] = 1
-        assert (
-            np.sum(_img) == 1
-        ), "Test image voxel contains incorrect number of objects."
-        return _img, _coord
-
->>>>>>> bb63a626
     # now we update nobj grid positions with a sample
     grid = np.stack(np.meshgrid(*[np.arange(bins)] * ndim), -1).reshape(
         -1, ndim
