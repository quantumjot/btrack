--- conflicted
+++ resolved
@@ -14,23 +14,6 @@
 from btrack.napari.widgets._motion import create_motion_model_widgets
 
 
-<<<<<<< HEAD
-def create_widgets() -> (
-    dict[str, QtWidgets.QWidget | tuple[str, QtWidgets.QWidget]]
-):
-    """Create all the widgets for the plugin"""
-
-    return (
-        create_input_widgets()
-        | create_update_method_widgets()
-        | create_motion_model_widgets()
-        | create_hypothesis_model_widgets()
-        | create_config_widgets()
-    )
-
-
-=======
->>>>>>> 7d6bb9db
 class BtrackWidget(QtWidgets.QScrollArea):
     """Main btrack widget"""
 
