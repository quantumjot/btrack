repos:
<<<<<<< HEAD
    - repo: https://github.com/pycqa/isort
      rev: 5.10.1
      hooks:
          - id: isort
    - repo: https://github.com/pre-commit/pre-commit-hooks
      rev: v4.3.0
      hooks:
          - id: check-docstring-first
          - id: check-executables-have-shebangs
          - id: check-merge-conflict
          - id: check-toml
          - id: end-of-file-fixer
          - id: mixed-line-ending
            args: [--fix=lf]
          - id: requirements-txt-fixer
          - id: trailing-whitespace
            args: [--markdown-linebreak-ext=md]
    - repo: https://gitlab.com/pycqa/flake8
      rev: 3.9.2
      hooks:
          - id: flake8
            # this seems to need to be here in addition to setup.cfg
            exclude: __init__.py|examples
    - repo: https://github.com/psf/black
      rev: 22.3.0
      hooks:
          - id: black
    - repo: https://github.com/pre-commit/mirrors-mypy
      rev: v0.961
      hooks:
          - id: mypy
=======
  - repo: https://github.com/charliermarsh/ruff-pre-commit
    rev: v0.0.253
    hooks:
      - id: ruff
  - repo: https://github.com/Lucas-C/pre-commit-hooks
    rev: v1.4.2
    hooks:
      - id: forbid-tabs
  - repo: https://github.com/pappasam/toml-sort
    rev: v0.22.4
    hooks:
      - id: toml-sort-fix
  - repo: https://github.com/pre-commit/mirrors-prettier
    rev: v3.0.0-alpha.5
    hooks:
      - id: prettier
  - repo: https://github.com/pre-commit/pre-commit-hooks
    rev: v4.4.0
    hooks:
      - id: check-case-conflict
      - id: check-docstring-first
      - id: check-merge-conflict
      - id: check-toml
      - id: end-of-file-fixer
      - id: mixed-line-ending
        args: [--fix=lf]
      - id: trailing-whitespace
  - repo: https://github.com/psf/black
    rev: 23.1.0
    hooks:
      - id: black
>>>>>>> 74ad08a4
<|MERGE_RESOLUTION|>--- conflicted
+++ resolved
@@ -1,37 +1,4 @@
 repos:
-<<<<<<< HEAD
-    - repo: https://github.com/pycqa/isort
-      rev: 5.10.1
-      hooks:
-          - id: isort
-    - repo: https://github.com/pre-commit/pre-commit-hooks
-      rev: v4.3.0
-      hooks:
-          - id: check-docstring-first
-          - id: check-executables-have-shebangs
-          - id: check-merge-conflict
-          - id: check-toml
-          - id: end-of-file-fixer
-          - id: mixed-line-ending
-            args: [--fix=lf]
-          - id: requirements-txt-fixer
-          - id: trailing-whitespace
-            args: [--markdown-linebreak-ext=md]
-    - repo: https://gitlab.com/pycqa/flake8
-      rev: 3.9.2
-      hooks:
-          - id: flake8
-            # this seems to need to be here in addition to setup.cfg
-            exclude: __init__.py|examples
-    - repo: https://github.com/psf/black
-      rev: 22.3.0
-      hooks:
-          - id: black
-    - repo: https://github.com/pre-commit/mirrors-mypy
-      rev: v0.961
-      hooks:
-          - id: mypy
-=======
   - repo: https://github.com/charliermarsh/ruff-pre-commit
     rev: v0.0.253
     hooks:
@@ -62,5 +29,4 @@
   - repo: https://github.com/psf/black
     rev: 23.1.0
     hooks:
-      - id: black
->>>>>>> 74ad08a4
+      - id: black