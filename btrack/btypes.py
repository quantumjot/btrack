#!/usr/bin/env python
# -------------------------------------------------------------------------------
# Name:     BayesianTracker
# Purpose:  A multi object tracking library, specifically used to reconstruct
#           tracks in crowded fields. Here we use a probabilistic network of
#           information to perform the trajectory linking. This method uses
#           positional and visual information for track linking.
#
# Authors:  Alan R. Lowe (arl) a.lowe@ucl.ac.uk
#
# License:  See LICENSE.md
#
# Created:  14/08/2014
# -------------------------------------------------------------------------------


__author__ = "Alan R. Lowe"
__email__ = "a.lowe@ucl.ac.uk"

import ctypes
from collections import OrderedDict
from typing import Dict, NamedTuple, Optional, Tuple, Union

import numpy as np

from . import constants, utils

__all__ = ["PyTrackObject", "PyTrackingInfo", "Tracklet"]


class ImagingVolume(NamedTuple):
    x: Tuple[float, float]
    y: Tuple[float, float]
    z: Optional[Tuple[float, float]] = None

    @property
    def ndim(self) -> int:
        """Infer the dimensionality from the volume."""
        return 2 if self.z is None else 3


class PyTrackObject(ctypes.Structure):
    """The base `btrack` track object.

<<<<<<< HEAD
=======
    Notes
    -----
>>>>>>> b8475ff6
    Primitive class to store information about an object. Essentially a single
    object in a field of view, with some member variables to keep track of data
    associated with an object.

    Parameters
    ----------
    ID : int
        The unique ID of the object.
    x : float
        The x coordinate.
    y : float
        The y coordinate.
    z : float
        The z coordinate.
    t : int
        The timestamp.
    dummy: bool
        Flag for whether the objects is real or a dummy (inserted by the
        tracker when no observation can be linked).
    states : int
        The number of states of the object. This corresponds to the number of
        possible labels.
    label : int
        The label of the object.
    prob : float
        The probability of the label.

    Attributes
    ----------
    properties : Dict[str, Union[int, float]]
        Dictionary of properties associated with this object.
    state : constants.States
        A state label for the object. See `constants.States`

    """

    _fields_ = [
        ("ID", ctypes.c_long),
        ("x", ctypes.c_double),
        ("y", ctypes.c_double),
        ("z", ctypes.c_double),
        ("t", ctypes.c_uint),
        ("dummy", ctypes.c_bool),
        ("states", ctypes.c_uint),
        ("label", ctypes.c_int),
        ("prob", ctypes.c_double),
    ]

    def __init__(self):
        super().__init__()
        self.prob = 0
        self.dummy = False
        self.label = constants.States.NULL.value

        self._raw_probability = None
        self._properties = {}

    @property
    def properties(self) -> Dict[str, Union[bool, int, float]]:
        if self.dummy:
            return {}
        return self._properties

    @properties.setter
    def properties(self, properties: Dict[str, Union[bool, int, float]]):
        """Set the object properties."""
        self._properties.update(properties)

    @property
    def probability(self):
        return self._raw_probability

    @probability.setter
    def probability(self, probability):
        if not isinstance(probability, np.ndarray):
            raise TypeError(".probability should be a numpy array")
        self._raw_probability = probability

    @property
    def state(self) -> constants.States:
        return constants.States(self.label)

    def to_dict(self) -> Dict[str, Union[bool, int, float]]:
        """Return a dictionary of the fields and their values."""
        stats = {k: getattr(self, k) for k, _ in PyTrackObject._fields_}
        stats.update(self.properties)
        return stats

    @staticmethod
    def from_dict(
        properties: Dict[str, Union[bool, int, float]]
    ) -> "PyTrackObject":
        """Build an object from a dictionary."""
        obj = PyTrackObject()
        fields = {k: kt for k, kt in PyTrackObject._fields_}
        attr = [k for k in fields.keys() if k in properties.keys()]
        for key in attr:

            new_data = properties[key]

            # fix for implicit type conversion
            if key in ("ID", "t", "states", "label"):
                setattr(obj, key, int(new_data))
            elif key in ("dummy",):
                setattr(obj, key, bool(new_data))
            else:
                setattr(obj, key, float(new_data))

        # we can add any extra details to the properties dictionary
        obj.properties = {
            k: v for k, v in properties.items() if k not in fields.keys()
        }
        return obj

    def __repr__(self):
        return self.to_dict().__repr__()

    def _repr_html_(self):
        return utils._pandas_html_repr(self)


class PyTrackingInfo(ctypes.Structure):
    """Primitive class to store information about the tracking output.

    Parameters
    ----------
    error : int
        Error code from the tracker. See `constants.Errors` for definitions.
    n_tracks : int
        Total number of tracks initialised during tracking.
    n_active : int
        Number of active tracks.
    n_conflicts : int
        Number of conflicts.
    n_lost : int
        Number of lost tracks.
    t_update_belief : float
        Time to update belief matrix in ms.
    t_update_link : float
        Time to update links in ms.
    t_total_time : float
        Total time to track objects.
    p_link : float
        Typical probability of association.
    p_lost : float
        Typical probability of losing track.
    complete : bool
        Flag denoting that the tracking is complete.

    Notes
    -----
    TODO(arl): should update to give more useful statistics, perhaps
    histogram of probabilities and timings.

    """

    _fields_ = [
        ("error", ctypes.c_uint),
        ("n_tracks", ctypes.c_uint),
        ("n_active", ctypes.c_uint),
        ("n_conflicts", ctypes.c_uint),
        ("n_lost", ctypes.c_uint),
        ("t_update_belief", ctypes.c_float),
        ("t_update_link", ctypes.c_float),
        ("t_total_time", ctypes.c_float),
        ("p_link", ctypes.c_float),
        ("p_lost", ctypes.c_float),
        ("complete", ctypes.c_bool),
    ]

    def to_dict(self) -> Dict[str, Union[bool, int, float]]:
        """Return a dictionary of the statistics"""
        # TODO(arl): make this more readable by converting seconds, ms
        # and interpreting error messages?
        stats = {k: getattr(self, k) for k, typ in PyTrackingInfo._fields_}
        return stats

    @property
    def tracker_active(self) -> bool:
        """Return the current status."""
        no_error = constants.Errors(self.error) == constants.Errors.NO_ERROR
        return no_error and not self.complete


class Tracklet:
    """A `btrack` Tracklet object used to store track information.

    Parameters
    ----------
    ID : int
        A unique integer identifier for the tracklet.
    data : list[PyTrackObject]
        The objects linked together to form the track.
    parent : int,
        The identifiers of the parent track(s).
    children : list
        The identifiers of the child tracks.
    fate : constants.Fates, default = constants.Fates.UNDEFINED
        An enumerated type describing the fate of the track.

    Attributes
    ----------
    x : list[float]
        The list of x positions.
    y : list[float]
        The list of y positions.
    z : list[float]
        The list of z positions.
    t : list[float]
        The list of timestamps.
    dummy : list[bool]
        A list specifying which objects are dummy objects inserted by the tracker.
    parent : int, list
        The identifiers of the parent track(s).
    refs : list[int]
        Returns a list of PyTrackObject identifiers used to build the track.
        Useful for indexing back into the original data, e.g. table of
        localizations or h5 file.
    label : list[str]
        Return the label of each object in the track.
    state : list[int]
        Return the numerical label of each object in the track.
    softmax : list[float]
        If defined, return the softmax score for the label of each object in the
        track.
    properties : Dict[str, np.ndarray]
        Return a dictionary of track properties derived from PyTrackObject
        properties.
    root : int,
        The identifier of the root ID if a branching tree (ie cell division).
    is_root : boole
        Flag to denote root track.
    is_leaf : bool
        Flag to denote leaf track.
    start : int, float
        First time stamp of track.
    stop : int, float
        Last time stamp of track.
    kalman : np.ndarray
        Return the complete output of the kalman filter for this track. Note,
        that this may not have been returned while from the tracker. See
        `BayesianTracker.return_kalman` for more details.


    Notes
    -----
    Tracklet object for storing and updating linked lists of track objects.
    Forms the data structure for an individual tracklet. Track 'fates' are the
    selected hypotheses after optimization. Defined in constants.Fates. Intrinsic
    properties can be accesses as attributes, e.g: track.x returns the track
    x values.
    """

    def __init__(
        self,
        ID: int,
        data: list,
        parent=None,
        children=[],
        fate=constants.Fates.UNDEFINED,
    ):

        assert all([isinstance(o, PyTrackObject) for o in data])

        self.ID = ID
        self._data = data
        self._kalman = None

        self.root = None
        self.parent = parent
        self.children = children
        self.type = None
        self.fate = fate
        self.generation = 0

    def __len__(self):
        return len(self._data)

    def __repr__(self):
        return self.to_dict().__repr__()

    def _repr_html_(self):
        return utils._pandas_html_repr(self)

    @property
    def properties(self) -> Dict[str, np.ndarray]:
        """Return the properties of the objects."""
        # find the set of keys, then grab the properties
        keys = set()
        for obj in self._data:
            keys.update(obj.properties.keys())

        properties = {
            k: [
                o.properties[k] if k in o.properties else np.nan
                for o in self._data
            ]
            for k in keys
        }

        # validate the track properties
        for k, v in properties.items():
            if len(v) != len(self):
                raise ValueError(
                    "The number of properties and track objects must be equal."
                )
            # ensure the property values are a numpy array
            if type(v) != np.ndarray:
                properties[k] = np.asarray(v)

        return properties

    @properties.setter
    def properties(self, properties: Dict[str, np.ndarray]):
        """Store properties associated with this Tracklet."""
        # TODO(arl): this will need to set the object properties
        pass

    def __getitem__(self, attr: str):
        assert isinstance(attr, str)
        try:
            return getattr(self, attr)
        except AttributeError:
            return self.properties[attr]

    @property
    def x(self) -> list:
        return [o.x for o in self._data]

    @property
    def y(self) -> list:
        return [o.y for o in self._data]

    @property
    def z(self) -> list:
        return [o.z for o in self._data]

    @property
    def t(self) -> list:
        return [o.t for o in self._data]

    @property
    def dummy(self) -> list:
        return [o.dummy for o in self._data]

    @property
    def refs(self) -> list:
        return [o.ID for o in self._data]

    @property
    def start(self) -> list:
        return self.t[0]

    @property
    def stop(self) -> list:
        return self.t[-1]

    @property
    def label(self) -> list:
        return [o.state.name for o in self._data]

    @property
    def state(self) -> list:
        return [o.state.value for o in self._data]

    @property
    def softmax(self) -> list:
        return [o.probability for o in self._data]

    @property
    def is_root(self) -> bool:
        return (
            self.parent == 0 or self.parent is None or self.parent == self.ID
        )

    @property
    def is_leaf(self) -> bool:
        return not self.children

    @property
    def kalman(self):
        return self._kalman

    @kalman.setter
    def kalman(self, data):
        assert isinstance(data, np.ndarray)
        self._kalman = data

    def mu(self, index):
        """Return the Kalman filter mu. Note that we are only returning the mu
        for the positions (e.g. 3x1)."""
        return np.matrix(self.kalman[index, 1:4]).reshape(3, 1)

    def covar(self, index):
        """Return the Kalman filter covariance matrix. Note that we are
        only returning the covariance matrix for the positions (e.g. 3x3)."""
        return np.matrix(self.kalman[index, 4:13]).reshape(3, 3)

    def predicted(self, index):
        """Return the motion model prediction for the given timestep."""
        return np.matrix(self.kalman[index, 13:]).reshape(3, 1)

    def to_dict(self, properties: list = constants.DEFAULT_EXPORT_PROPERTIES):
        """Return a dictionary of the tracklet which can be used for JSON
        export. This is an ordered dictionary for nicer JSON output.
        """
        trk_tuple = tuple([(p, getattr(self, p)) for p in properties])
        data = OrderedDict(trk_tuple)
        data.update(self.properties)
        return data

    def to_array(self, properties: list = constants.DEFAULT_EXPORT_PROPERTIES):
        """Return a numpy array of the tracklet which can be used for MATLAB
        export."""
        data = self.to_dict(properties)
        tmp_track = np.zeros((len(self), len(data.keys())), dtype=np.float32)
        for idx, key in enumerate(data.keys()):
            tmp_track[:, idx] = np.asarray(data[key])
        return tmp_track

    def in_frame(self, frame):
        """Return true or false as to whether the track is in the frame."""
        return self.t[0] <= frame and self.t[-1] >= frame

    def trim(self, frame, tail=75):
        """Trim the tracklet and return one with the trimmed data."""
        d = [o for o in self._data if o.t <= frame and o.t >= frame - tail]
        return Tracklet(self.ID, d)<|MERGE_RESOLUTION|>--- conflicted
+++ resolved
@@ -42,11 +42,6 @@
 class PyTrackObject(ctypes.Structure):
     """The base `btrack` track object.
 
-<<<<<<< HEAD
-=======
-    Notes
-    -----
->>>>>>> b8475ff6
     Primitive class to store information about an object. Essentially a single
     object in a field of view, with some member variables to keep track of data
     associated with an object.
