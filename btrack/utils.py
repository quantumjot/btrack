--- conflicted
+++ resolved
@@ -1,10 +1,6 @@
 from __future__ import annotations
 
 import logging
-<<<<<<< HEAD
-import os
-=======
->>>>>>> c074f044
 from typing import Optional
 
 import numpy as np
@@ -65,144 +61,12 @@
     )
 
 
-<<<<<<< HEAD
-def read_motion_model(config: dict) -> Optional[MotionModel]:
-    """Read a motion model from a configuration dictionary.
-
-    Read in a motion model description file and return a dictionary containing
-    the appropriate parameters. See `models.MotionModel` for more details of the
-    parameters.
-
-    Parameters
-    ----------
-    config : dict
-        A dictionary describing the motion model.
-
-    Returns
-    -------
-    model : Optional[MotionModel]
-        A `models.MotionModel` instance to configure BayesianTracker.
-
-    Notes
-    -----
-    Motion models can be described using JSON format, with a basic structure
-    as follows:
-
-        {
-          "MotionModel":{
-            "name": "ConstantVelocity",
-            "dt": 1.0,
-            "measurements": 3,
-            "states": 6,
-            "accuracy": 2.0,
-            "A": {
-              "matrix": [1,0,0,1,0,0,...
-              ...
-              ] }
-            }
-        }
-
-    Matrices are flattened JSON arrays.
-
-    Most are self explanatory, except accuracy (perhaps a misnoma) - this
-    represents the integration limits when determining the probabilities from
-    the multivariate normal distribution.
-
-    Note that the matrices are stored as 1D matrices here. In the future,
-    this could form part of a Python only motion model.
-
-    TODO(arl): More parsing of the data/reshaping arrays. Raise an
-    appropriate error if there is something wrong with the model
-    definition.
-    """
-
-    if "MotionModel" not in list(config.keys()):
-        raise ValueError("Not a valid motion model in configuration.")
-
-    motion_config = config["MotionModel"]
-    if not motion_config:
-=======
 def read_motion_model(cfg: dict) -> Optional[MotionModel]:
     cfg = cfg.get("MotionModel", {})
     if not cfg:
->>>>>>> c074f044
         return None
     return MotionModel(**cfg)
 
-<<<<<<< HEAD
-    matrices = frozenset(["A", "H", "P", "G", "R"])
-    fields = [f.name for f in dataclasses.fields(MotionModel)]
-
-    model_kwargs = {}
-
-    for field in fields:
-        if field not in motion_config.keys():
-            logger.error(f"Key {field} not found in `MotionModel` config.")
-
-        # if this is a matrix, prepare it
-        if field in matrices:
-            if "sigma" in motion_config[field]:
-                sigma = motion_config[field]["sigma"]
-            else:
-                sigma = 1.0
-            matrix = np.matrix(
-                motion_config[field]["matrix"], dtype=np.float64
-            )
-            model_kwargs[field] = matrix * sigma
-        else:
-            model_kwargs[field] = motion_config[field]
-
-    # set some standard params
-    model = MotionModel(**model_kwargs)
-
-    # call the reshape function to set the matrices to the correct shapes
-    model.reshape()
-    return model
-
-
-def read_object_model(config: dict) -> Optional[ObjectModel]:
-    """Read an object model from a configuration dictionary.
-
-    Read in a object model description file and return a dictionary containing
-    the appropriate parameters. See `models.ObjectModel` for more details of the
-    parameters.
-
-    Parameters
-    ----------
-    config : dict
-        A dictionary describing the object model.
-
-    Returns
-    -------
-    model : Optional[ObjectModel]
-        A `models.ObjectModel` instance to configure BayesianTracker.
-
-    Notes
-    -----
-    Object models can be described using JSON format, with a basic structure
-    as follows:
-
-        {
-          "ObjectModel":{
-            "name": "UniformState",
-            "states": 1,
-            "transition": {
-              "matrix": [1] }
-              ...
-            }
-        }
-
-    Matrices are flattened JSON arrays.
-
-    Note that the matrices are stored as 1D matrices here. In the future,
-    this could form part of a Python only object model.
-
-    TODO(arl): More parsing of the data/reshaping arrays. Raise an
-    appropriate error if there is something wrong with the model definition
-    """
-    matrices = frozenset(["transition", "emission", "start"])
-=======
->>>>>>> c074f044
 
 def read_object_model(cfg: dict) -> Optional[ObjectModel]:
     cfg = cfg.get("ObjectModel", {})
@@ -210,45 +74,6 @@
         return None
     return ObjectModel(**cfg)
 
-<<<<<<< HEAD
-    model = ObjectModel()
-
-    # set some standard params
-    model.name = object_config["name"].encode("utf-8")
-    model.states = object_config["states"]
-
-    for matrix in matrices:
-        m_data = np.matrix(object_config[matrix]["matrix"], dtype="float")
-        setattr(model, matrix, m_data)
-
-    # call the reshape function to set the matrices to the correct shapes
-    model.reshape()
-    return model
-
-
-def read_hypothesis_model(config: dict) -> Optional[HypothesisModel]:
-    """Read a hypothesis model from a configuration dictionary.
-
-    Read in a hypothesis model description file and return a dictionary
-    containing the appropriate parameters. See `models.ObjectModel` for more
-    details of the parameters.
-
-    Parameters
-    ----------
-    config : dict
-        A dictionary describing the object model.
-
-    Returns
-    -------
-    model : Optional[HypothesisModel]
-        A `models.HypothesistModel` instance to configure BayesianTracker.
-
-    Read in a set of hypothesis parameters from a JSON description file.  The
-    JSON file should contain the parameters of the PyHypothesisParams structure
-    and the function will return an instantiated PyHypothesisParams to be
-    passed to the optimisation engine.
-=======
->>>>>>> c074f044
 
 def read_hypothesis_model(cfg: dict) -> Optional[HypothesisModel]:
     cfg = cfg.get("HypothesisModel", {})
@@ -275,14 +100,7 @@
     """Concatenate all tracks a dictionary."""
     assert all([isinstance(t, btypes.Tracklet) for t in tracks])
 
-<<<<<<< HEAD
-    # mypy doesn't like the list values becoming an array
-    # so to get around this we have to create two separate dicts
-    data_initial: dict[str, list] = {}
-    data_output: dict[str, np.ndarray] = {}
-=======
     data: dict = {}
->>>>>>> c074f044
 
     for track in tracks:
         trk = track.to_dict(properties)
