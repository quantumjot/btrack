--- conflicted
+++ resolved
@@ -61,33 +61,6 @@
 urls.homepage = "https://github.com/quantumjot/btrack"
 urls.usersupport = "https://github.com/quantumjot/btrack/discussions"
 
-<<<<<<< HEAD
-=======
-[tool.black]
-exclude = '''
-(
-  /(
-      \.eggs
-    | \.git
-    | \.hg
-    | \.mypy_cache
-    | \.tox
-    | \.venv
-    | _build
-    | build
-    | dist
-    | examples
-  )/
-)
-'''
-line-length = 88
-target-version = [
-    "py39",
-    "py310",
-    "py311",
-]
-
->>>>>>> ff7a11a4
 [tool.coverage]
 report = {skip_covered = true, sort = "cover"}
 run = {branch = true, parallel = true, source = [
