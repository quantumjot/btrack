--- conflicted
+++ resolved
@@ -21,13 +21,7 @@
 DEBUG = True
 EXPORT_FORMATS = frozenset([".json", ".mat", ".hdf5"])
 VOLUME = ((0, 1024), (0, 1024), (-1e5, 1e5))
-<<<<<<< HEAD
-HDF_CHUNK_CACHE = 100 * 1024 * 1024
-USER_MODEL_DIR = ""
-GLPK_OPTIONS: dict = {}
-=======
 GLPK_OPTIONS = {"tm_lim": 60_000}
->>>>>>> c074f044
 
 
 DEFAULT_OBJECT_KEYS = ["t", "x", "y", "z", "label"]
