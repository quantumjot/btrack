#!/usr/bin/env python
# -------------------------------------------------------------------------------
# Name:     btrack
# Purpose:  A multi object tracking library, specifically used to reconstruct
#           tracks in crowded fields. Here we use a probabilistic network of
#           information to perform the trajectory linking. This method uses
#           positional and visual information for track linking.
#
# Authors:  Alan R. Lowe (arl) a.lowe@ucl.ac.uk
#
# License:  See LICENSE.md
#
# Created:  14/08/2014
# -------------------------------------------------------------------------------

from __future__ import annotations

import ctypes
from collections import OrderedDict
from typing import Any, NamedTuple, Optional

import numpy as np

from . import constants

__all__ = ["PyTrackObject", "Tracklet"]


class ImagingVolume(NamedTuple):
    x: tuple[float, float]
    y: tuple[float, float]
    z: Optional[tuple[float, float]] = None

    @property
    def ndim(self) -> int:
        """Infer the dimensionality from the volume."""
        return (
            constants.Dimensionality.TWO
            if self.z is None
            else constants.Dimensionality.THREE
        )


class PyTrackObject(ctypes.Structure):
    """The base `btrack` track object.

    Primitive class to store information about an object. Essentially a single
    object in a field of view, with some member variables to keep track of data
    associated with an object.

    Parameters
    ----------
    ID : int
        The unique ID of the object.
    x : float
        The x coordinate.
    y : float
        The y coordinate.
    z : float
        The z coordinate.
    t : int
        The timestamp.
    dummy: bool
        Flag for whether the objects is real or a dummy (inserted by the
        tracker when no observation can be linked).
    states : int
        The number of states of the object. This corresponds to the number of
        possible labels.
    label : int
        The label of the object.
    features : array
        A vector of feature values.
    n_features : int
        The length of the feature vector.

    Attributes
    ----------
    properties : dict[str, Union[int, float]]
        Dictionary of properties associated with this object.
    state : constants.States
        A state label for the object. See `constants.States`

    Notes
    -----
    stackoverflow.com/questions/23329663/access-np-array-in-ctypes-struct

    """

    _fields_ = [
        ("ID", ctypes.c_long),
        ("x", ctypes.c_double),
        ("y", ctypes.c_double),
        ("z", ctypes.c_double),
        ("t", ctypes.c_uint),
        ("dummy", ctypes.c_bool),
        ("states", ctypes.c_uint),
        ("label", ctypes.c_int),
        ("n_features", ctypes.c_int),
        ("features", ctypes.POINTER(ctypes.c_double)),
    ]

    def __init__(self):
        super().__init__()
        self.dummy = False
        self.label = constants.States.NULL.value
        self.states = len(constants.States)
        self.n_features = 0
        self._properties = {}

    @property
    def properties(self) -> dict[str, Any]:
        if self.dummy:
            return {}
        return self._properties

    @properties.setter
    def properties(self, properties: dict[str, Any]):
        """Set the object properties."""
        self._properties.update(properties)

    @property
    def state(self) -> constants.States:
        return constants.States(self.label)

    def set_features(self, keys: list[str]) -> None:
        """Set features to be used by the tracking update."""

        if not keys:
            self.n_features = 0
            return

        if not all(k in self.properties for k in keys):
            missing_features = list(set(keys).difference(set(self.properties.keys())))
            raise KeyError(f"Feature(s) missing: {missing_features}.")

        # store a reference to the numpy array so that Python maintains
        # ownership of the memory allocated to the numpy array
        self._features = np.concatenate(
            [np.asarray(self.properties[k]).ravel() for k in keys], axis=-1
        ).astype(np.float64)

        # NOTE(arl): do we want to normalise the features here???
        # self._features = features / np.linalg.norm(features)
        self.features = np.ctypeslib.as_ctypes(self._features)
        self.n_features = len(self._features)

    def to_dict(self) -> dict[str, Any]:
        """Return a dictionary of the fields and their values."""
        node = {
            k: getattr(self, k)
            for k, _ in PyTrackObject._fields_
            if k not in ("features", "n_features")
        }
        node.update(self.properties)
        return node

    @staticmethod
    def from_dict(properties: dict[str, Any]) -> PyTrackObject:
        """Build an object from a dictionary."""
        obj = PyTrackObject()
        fields = dict(PyTrackObject._fields_)
        attr = [k for k in fields if k in properties]
        for key in attr:
            new_data = properties[key]

            # fix for implicit type conversion
            if key in ("ID", "t", "states", "label"):
                setattr(obj, key, int(new_data))
            elif key in ("dummy",):
                setattr(obj, key, bool(new_data))
            else:
                setattr(obj, key, float(new_data))

        # we can add any extra details to the properties dictionary
<<<<<<< HEAD
        obj.properties = {k: v for k, v in properties.items() if k not in fields.keys()}
=======
        obj.properties = {k: v for k, v in properties.items() if k not in fields}
>>>>>>> ff7a11a4
        return obj

    def __repr__(self):
        return self.to_dict().__repr__()

    def _repr_html_(self):
        return _pandas_html_repr(self)


class PyTrackingInfo(ctypes.Structure):
    """Primitive class to store information about the tracking output.

    Parameters
    ----------
    error : int
        Error code from the tracker. See `constants.Errors` for definitions.
    n_tracks : int
        Total number of tracks initialised during tracking.
    n_active : int
        Number of active tracks.
    n_conflicts : int
        Number of conflicts.
    n_lost : int
        Number of lost tracks.
    t_update_belief : float
        Time to update belief matrix in ms.
    t_update_link : float
        Time to update links in ms.
    t_total_time : float
        Total time to track objects.
    p_link : float
        Typical probability of association.
    p_lost : float
        Typical probability of losing track.
    complete : bool
        Flag denoting that the tracking is complete.

    Notes
    -----
    TODO(arl): should update to give more useful statistics, perhaps
    histogram of probabilities and timings.

    """

    _fields_ = [
        ("error", ctypes.c_uint),
        ("n_tracks", ctypes.c_uint),
        ("n_active", ctypes.c_uint),
        ("n_conflicts", ctypes.c_uint),
        ("n_lost", ctypes.c_uint),
        ("t_update_belief", ctypes.c_float),
        ("t_update_link", ctypes.c_float),
        ("t_total_time", ctypes.c_float),
        ("p_link", ctypes.c_float),
        ("p_lost", ctypes.c_float),
        ("complete", ctypes.c_bool),
    ]

    def to_dict(self) -> dict[str, Any]:
        """Return a dictionary of the statistics"""
        # TODO(arl): make this more readable by converting seconds, ms
        # and interpreting error messages?
        stats = {k: getattr(self, k) for k, typ in PyTrackingInfo._fields_}
        return stats

    @property
    def tracker_active(self) -> bool:
        """Return the current status."""
        no_error = constants.Errors(self.error) == constants.Errors.NO_ERROR
        return no_error and not self.complete


class PyGraphEdge(ctypes.Structure):
    """A structure defining an edge in the association graph. This is derived
    from the Bayesian belief matrix in the initial step of the tracking
    algorithm.

    Parameters
    ----------
    source : int
        A reference to a source object.
    target : int
        A reference to a target object.
    score : float
        The posterior probability of linking the target object to the source.

    Notes
    -----
    This structure does not guarantee that the target timestamp is *after* the
    source timestamp, we just assume that the tracker has done it's job.
    """

    _fields_ = [
        ("source", ctypes.c_long),
        ("target", ctypes.c_long),
        ("score", ctypes.c_double),
        ("edge_type", ctypes.c_uint),
    ]

    def to_dict(self) -> dict[str, Any]:
        """Return a dictionary describing the edge."""
        edge = {k: getattr(self, k) for k, _ in PyGraphEdge._fields_}
        return edge


class Tracklet:
    """A `btrack` Tracklet object used to store track information.

    Parameters
    ----------
    ID : int
        A unique integer identifier for the tracklet.
    data : list[PyTrackObject]
        The objects linked together to form the track.
    parent : int
        The identifiers of the parent track(s).
    children : list
        The identifiers of the child tracks.
    fate : constants.Fates, default = constants.Fates.UNDEFINED
        An enumerated type describing the fate of the track.

    Attributes
    ----------
    x : list[float]
        The list of x positions.
    y : list[float]
        The list of y positions.
    z : list[float]
        The list of z positions.
    t : list[float]
        The list of timestamps.
    dummy : list[bool]
        A list specifying which objects are dummy objects inserted by the tracker.
    parent : int, list
        The identifiers of the parent track(s).
    refs : list[int]
        Returns a list of :py:class:`btrack.btypes.PyTrackObject` identifiers
        used to build the track. Useful for indexing back into the original
        data, e.g. table of localizations or h5 file.
    label : list[str]
        Return the label of each object in the track.
    state : list[int]
        Return the numerical label of each object in the track.
    softmax : list[float]
        If defined, return the softmax score for the label of each object in the
        track.
    properties : dict[str, np.ndarray]
        Return a dictionary of track properties derived from
        :py:class:`btrack.btypes.PyTrackObject` properties.
    root : int,
        The identifier of the root ID if a branching tree (ie cell division).
    is_root : boole
        Flag to denote root track.
    is_leaf : bool
        Flag to denote leaf track.
    start : int, float
        First time stamp of track.
    stop : int, float
        Last time stamp of track.
    kalman : np.ndarray
        Return the complete output of the kalman filter for this track. Note,
        that this may not have been returned while from the tracker. See
        :py:attr:`btrack.BayesianTracker.return_kalman` for more details.
    LBEP : list
        An LBEP representation of the track.


    Notes
    -----
    Tracklet object for storing and updating linked lists of track objects.
    Forms the data structure for an individual tracklet. Track 'fates' are the
    selected hypotheses after optimization. Defined in constants.Fates. Intrinsic
    properties can be accesses as attributes, e.g: track.x returns the track
    x values.
    """

    def __init__(  # noqa: PLR0913
        self,
        ID: int,
        data: list[PyTrackObject],
        *,
        parent: Optional[int] = None,
        children: Optional[list[int]] = None,
        fate: constants.Fates = constants.Fates.UNDEFINED,
    ):
        assert all(isinstance(o, PyTrackObject) for o in data)

        self.ID = ID
        self._data = data
        self._kalman = None

        self.root = None
        self.parent = parent
        self.children = children if children is not None else []
        self.type = None
        self.fate = fate
        self.generation = 0

    def __len__(self):
        return len(self._data)

    def __repr__(self):
        return self.to_dict().__repr__()

    def _repr_html_(self):
        return _pandas_html_repr(self)

    @property
    def properties(self) -> dict[str, np.ndarray]:
        """Return the properties of the objects."""
        # find the set of keys, then grab the properties
        keys = set()
        for obj in self._data:
            keys.update(obj.properties.keys())

        # work out the shapes of the properties by finding the first object that
        # is not a dummy and returning the shape of the property, we can use
        # this to fill the properties array with NaN for dummy objects
        property_shapes = {
            k: next(
                (np.asarray(o.properties[k]).shape for o in self._data if not o.dummy),
                None,
            )
            for k in keys
        }

        # set the properties, replacing missing values with a NaN
        properties = {
            k: [
                o.properties[k]
                if k in o.properties
                else np.full(property_shapes[k], np.nan)
                for o in self._data
            ]
            for k in keys
        }

        # validate the track properties
        for k, v in properties.items():
            if len(v) != len(self):
                raise ValueError(
                    "The number of properties and track objects must be equal."
                )
            # ensure the property values are a numpy array
            if not isinstance(v, np.ndarray):
                properties[k] = np.asarray(v)

        return properties

    @properties.setter
    def properties(self, properties: dict[str, np.ndarray]):
        """Store properties associated with this Tracklet."""
        # TODO(arl): this will need to set the object properties
        pass

    def __getitem__(self, attr: str):
        assert isinstance(attr, str)
        try:
            return getattr(self, attr)
        except AttributeError:
            return self.properties[attr]

    @property
    def x(self) -> list:
        return [o.x for o in self._data]

    @property
    def y(self) -> list:
        return [o.y for o in self._data]

    @property
    def z(self) -> list:
        return [o.z for o in self._data]

    @property
    def t(self) -> list:
        return [o.t for o in self._data]

    @property
    def dummy(self) -> list:
        return [o.dummy for o in self._data]

    @property
    def refs(self) -> list:
        return [o.ID for o in self._data]

    @property
    def start(self) -> list:
        return self.t[0]

    @property
    def stop(self) -> list:
        return self.t[-1]

    @property
    def label(self) -> list:
        return [o.state.name for o in self._data]

    @property
    def state(self) -> list:
        return [o.state.value for o in self._data]

    @property
    def softmax(self) -> list:
        return [o.probability for o in self._data]

    @property
    def is_root(self) -> bool:
        return self.parent == 0 or self.parent is None or self.parent == self.ID

    @property
    def is_leaf(self) -> bool:
        return not self.children

    @property
    def kalman(self) -> np.ndarray:
        return self._kalman

    @kalman.setter
    def kalman(self, data: np.ndarray) -> None:
        assert isinstance(data, np.ndarray)
        self._kalman = data

    def mu(self, index: int) -> np.ndarray:
        """Return the Kalman filter mu. Note that we are only returning the mu
        for the positions (e.g. 3x1)."""
        return self.kalman[index, 1:4].reshape(3, 1)

    def covar(self, index: int) -> np.ndarray:
        """Return the Kalman filter covariance matrix. Note that we are
        only returning the covariance matrix for the positions (e.g. 3x3)."""
        return self.kalman[index, 4:13].reshape(3, 3)

    def predicted(self, index: int) -> np.ndarray:
        """Return the motion model prediction for the given timestep."""
        return self.kalman[index, 13:].reshape(3, 1)

    def to_dict(
        self, properties: list = constants.DEFAULT_EXPORT_PROPERTIES
    ) -> dict[str, Any]:
        """Return a dictionary of the tracklet which can be used for JSON
        export. This is an ordered dictionary for nicer JSON output.
        """
        trk_tuple = tuple([(p, getattr(self, p)) for p in properties])
        data = OrderedDict(trk_tuple)
        data.update(self.properties)
        return data

    def to_array(
        self, properties: list = constants.DEFAULT_EXPORT_PROPERTIES
    ) -> np.ndarray:
        """Return a representation of the trackled as a numpy array."""
        data = self.to_dict(properties)
        tmp_track = []
        for values in data.values():
            np_values = np.asarray(values)
            if np_values.size == 1:
                np_values = np.tile(np_values, len(self))
            np_values = np.reshape(np_values, (len(self), -1))
            tmp_track.append(np_values)

        tmp_track = np.concatenate(tmp_track, axis=-1)
        assert tmp_track.shape[0] == len(self)
        assert tmp_track.ndim == constants.Dimensionality.TWO
        return tmp_track.astype(np.float32)

    def in_frame(self, frame: int) -> bool:
        """Return true or false as to whether the track is in the frame."""
        return self.t[0] <= frame and self.t[-1] >= frame

    def trim(self, frame: int, tail: int = 75) -> Tracklet:
        """Trim the tracklet and return one with the trimmed data."""
        d = [o for o in self._data if o.t <= frame and o.t >= frame - tail]
        return Tracklet(self.ID, d)

    def LBEP(self) -> tuple[int]:
        """Return an LBEP table summarising the track."""
        return (
            self.ID,
            self.start,
            self.stop,
            self.parent,
            self.root,
            self.generation,
        )


def _pandas_html_repr(obj):
    """Prepare data for HTML representation in a notebook."""
    try:
        import pandas as pd
    except ImportError:
        return (
            "<b>Install pandas for nicer, tabular rendering.</b> <br>" + obj.__repr__()
        )

    obj_as_dict = obj.to_dict()

    # now try to process for display in the notebook
    n_items = len(obj) if hasattr(obj, "__len__") else 1

    for k, v in obj_as_dict.items():
        if not isinstance(v, (list, np.ndarray)):
            obj_as_dict[k] = [v] * n_items
        elif isinstance(v, np.ndarray):
            ndim = 0 if n_items == 1 else 1
            if v.ndim > ndim:
                obj_as_dict[k] = [f"{v.shape[ndim:]} array"] * n_items

    return pd.DataFrame.from_dict(obj_as_dict).to_html()<|MERGE_RESOLUTION|>--- conflicted
+++ resolved
@@ -172,11 +172,7 @@
                 setattr(obj, key, float(new_data))
 
         # we can add any extra details to the properties dictionary
-<<<<<<< HEAD
-        obj.properties = {k: v for k, v in properties.items() if k not in fields.keys()}
-=======
         obj.properties = {k: v for k, v in properties.items() if k not in fields}
->>>>>>> ff7a11a4
         return obj
 
     def __repr__(self):
