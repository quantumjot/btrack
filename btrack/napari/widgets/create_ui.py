--- conflicted
+++ resolved
@@ -7,11 +7,7 @@
 from btrack.napari.widgets._general import (
     create_config_widgets,
     create_input_widgets,
-<<<<<<< HEAD
-    create_io_widgets,
     create_logo_widgets,
-=======
->>>>>>> 01a5d8de
     create_track_widgets,
     create_update_method_widgets,
 )
