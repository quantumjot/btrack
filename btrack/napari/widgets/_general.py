from __future__ import annotations

from pathlib import Path

from qtpy import QtCore, QtGui, QtWidgets


def create_logo_widgets() -> dict[str, QtWidgets.QWidget]:
    """Creates the widgets for the title, logo and documentation"""

    title = QtWidgets.QLabel("<h3>Bayesian Tracker</h3>")
    title.setAlignment(QtCore.Qt.AlignHCenter)
    widgets = {"title": title}

    logo = QtWidgets.QLabel()
    logo.setPixmap(
        QtGui.QPixmap(
            str(Path(__file__).resolve().parents[1] / "assets" / "btrack_logo.png")
        )
    )
    widgets["logo"] = logo

    docs = QtWidgets.QLabel('<a href="https://btrack.readthedocs.io">Documentation</a>')
    docs.setAlignment(QtCore.Qt.AlignHCenter)
    docs.setOpenExternalLinks(True)  # noqa: FBT003
    docs.setTextFormat(QtCore.Qt.RichText)
    docs.setTextInteractionFlags(QtCore.Qt.TextBrowserInteraction)
    widgets["documentation"] = docs

    return widgets


def create_input_widgets() -> dict[str, tuple[str, QtWidgets.QWidget]]:
    """Create widgets for selecting labels layer and TrackerConfig"""

    # TODO: annotation=napari.layers.Labels,
    segmentation = QtWidgets.QComboBox()
    segmentation.setToolTip(
        "Select a 'Labels' layer to use for tracking.\n"
        "To use an 'Image' layer, first convert 'Labels' by right-clicking "
        "on it in the layers list, and clicking on 'Convert to Labels'"
    )
    widgets = {"segmentation": ("segmentation", segmentation)}

<<<<<<< HEAD
    config_tooltip = (
        "Select a loaded configuration.\nNote, this will update values set below."
    )
    config = magicgui.widgets.create_widget(
        value="cell",
        name="config",
        label="config name",
        widget_type="ComboBox",
        options={
            "choices": ["cell", "particle"],
            "tooltip": config_tooltip,
        },
=======
    config = QtWidgets.QComboBox()
    config.addItems(["cell", "particle"])
    config.setToolTip(
        "Select a loaded configuration.\nNote, this will update values set below."
>>>>>>> ff7a11a4
    )
    widgets["config"] = ("config name", config)

    return widgets


def create_update_method_widgets() -> dict[str, tuple[str, QtWidgets.QWidget]]:
    """Create widgets for selecting the update method"""

    update_method = QtWidgets.QComboBox()
    update_method.addItems(
        [
            "EXACT",
            "APPROXIMATE",
        ]
    )
    update_method.setToolTip(
        "Select the update method.\n"
        "EXACT: exact calculation of Bayesian belief matrix.\n"
        "APPROXIMATE: approximate the Bayesian belief matrix. Useful for datasets with "
        "more than 1000 particles per frame."
    )
    widgets = {"update_method": ("update method", update_method)}

    max_search_radius = QtWidgets.QDoubleSpinBox()
    max_search_radius.setRange(0, 1000)
    max_search_radius.setToolTip(
        "The local spatial search radius (isotropic, pixels) used when the update "
        "method is 'APPROXIMATE'"
    )
    max_search_radius.setWrapping(True)  # noqa: FBT003
    max_search_radius.setStepType(QtWidgets.QAbstractSpinBox.AdaptiveDecimalStepType)
    widgets["max_search_radius"] = ("search radius", max_search_radius)

    max_lost_frames = QtWidgets.QSpinBox()
    max_lost_frames.setToolTip(
        "Number of frames without observation before marking as lost"
    )
    max_lost_frames.setValue(5)
    max_lost_frames.setStepType(QtWidgets.QAbstractSpinBox.AdaptiveDecimalStepType)
    widgets["max_lost"] = ("max lost", max_lost_frames)

    not_assign = QtWidgets.QDoubleSpinBox()
    not_assign.setToolTip("Default probability to not assign a track")
    not_assign.setDecimals(3)
    not_assign.setValue(0.001)
    not_assign.setRange(0, 1)
    not_assign.setStepType(QtWidgets.QAbstractSpinBox.AdaptiveDecimalStepType)
    widgets["prob_not_assign"] = (
        "<b>P</b>(not track)",
        not_assign,
    )

    return widgets


def create_config_widgets() -> dict[str, QtWidgets.QWidget]:
    """Create widgets for running the analysis or handling I/O.

    This includes widgets for running the tracking, saving and loading
    configuration files, and resetting the widget values to those in
    the selected config."""

    names = [
        "load_config_button",
        "save_config_button",
        "reset_button",
    ]
    labels = [
        "Load configuration",
        "Save configuration",
        "Reset defaults",
    ]
    tooltips = [
        "Load a TrackerConfig json file.",
        "Export the current configuration to a TrackerConfig json file.",
        "Reset the current configuration to the defaults stored in the corresponding json file.",  # noqa: E501
    ]

    widgets = {}
    for name, label, tooltip in zip(names, labels, tooltips):
        widget = QtWidgets.QPushButton()
        widget.setText(label)
        widget.setToolTip(tooltip)
        widgets[name] = widget

    return widgets


def create_track_widgets() -> dict[str, QtWidgets.QWidget]:
    call_button = QtWidgets.QPushButton("Track")
    call_button.setToolTip(
        "Run the tracking analysis with the current configuration.",
    )

    return {"call_button": call_button}<|MERGE_RESOLUTION|>--- conflicted
+++ resolved
@@ -42,25 +42,10 @@
     )
     widgets = {"segmentation": ("segmentation", segmentation)}
 
-<<<<<<< HEAD
-    config_tooltip = (
-        "Select a loaded configuration.\nNote, this will update values set below."
-    )
-    config = magicgui.widgets.create_widget(
-        value="cell",
-        name="config",
-        label="config name",
-        widget_type="ComboBox",
-        options={
-            "choices": ["cell", "particle"],
-            "tooltip": config_tooltip,
-        },
-=======
     config = QtWidgets.QComboBox()
     config.addItems(["cell", "particle"])
     config.setToolTip(
         "Select a loaded configuration.\nNote, this will update values set below."
->>>>>>> ff7a11a4
     )
     widgets["config"] = ("config name", config)
 
