--- conflicted
+++ resolved
@@ -9,7 +9,6 @@
     import numpy.typing as npt
 
 import numpy as np
-from numpy import typing as npt
 from skimage.util import map_array
 
 # import core
@@ -33,11 +32,7 @@
 def log_error(err_code) -> bool:
     """Take an error code from the tracker and log an error for the user."""
     error = constants.Errors(err_code)
-<<<<<<< HEAD
     if error not in [constants.Errors.SUCCESS, constants.Errors.NO_ERROR]:
-=======
-    if error != constants.Errors.SUCCESS and error != constants.Errors.NO_ERROR:
->>>>>>> e2ee8d82
         logger.error(f"ERROR: {error}")
         return True
     return False
