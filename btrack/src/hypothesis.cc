--- conflicted
+++ resolved
@@ -16,12 +16,9 @@
 
 #include "hypothesis.h"
 
-<<<<<<< HEAD
 using namespace BayesianUpdateFunctions;
 using namespace ProbabilityDensityFunctions;
 
-=======
->>>>>>> 69fc3a8b
 // safe log function
 double safe_log(double value) {
   if (value <= 0.)
@@ -457,6 +454,7 @@
                          std::exp(h_link.probability), GRAPH_EDGE_hyperlink);
     }
 
+    // }
   }
 }
 
@@ -602,12 +600,10 @@
   // make sure that we're looking forward in time, this should never be needed
   assert(dt > 0.0);
 
-<<<<<<< HEAD
   // reformulate this as a Bayesian update
   double prior;
   double likelihood;
   double posterior;
-=======
   // // try to not link metaphase to anaphase
   // if (DISALLOW_METAPHASE_ANAPHASE_LINKING) {
   //   if (a_trk->track.back()->label == STATE_metaphase &&
@@ -617,7 +613,6 @@
   //     M->A" << std::endl; return m_params.eta;
   //   }
   // }
->>>>>>> 69fc3a8b
 
   // default prior
   prior = 0.5;
@@ -639,20 +634,18 @@
     }
   }
 
-<<<<<<< HEAD
   // now update with the time information
-  likelihood = std::exp(-dt/m_params.lambda_link);
-  posterior = BayesianUpdateFunctions::safe_bayesian_update_simple(prior, likelihood);
+  likelihood = std::exp(-dt / m_params.lambda_link);
+  posterior =
+      BayesianUpdateFunctions::safe_bayesian_update_simple(prior, likelihood);
 
   // if we're using visual updates, update by the similarity
-  if (use_visual_features()){
+  if (use_visual_features()) {
     likelihood = ProbabilityDensityFunctions::cosine_similarity(
-      a_trk, a_trk_lnk->track.front()
-    );
-
-    posterior = BayesianUpdateFunctions::safe_bayesian_update_simple(
-      prior, likelihood
-    );
+        a_trk, a_trk_lnk->track.front());
+
+    posterior =
+        BayesianUpdateFunctions::safe_bayesian_update_simple(prior, likelihood);
 
     prior = posterior;
   }
@@ -664,19 +657,18 @@
   // if (use_motion_features()) {
   prior = posterior;
   // now update with the distance information
-  likelihood = std::exp(-d/m_params.lambda_link);
-  posterior = BayesianUpdateFunctions::safe_bayesian_update_simple(
-    prior, likelihood
-  );
+  likelihood = std::exp(-d / m_params.lambda_link);
+  posterior =
+      BayesianUpdateFunctions::safe_bayesian_update_simple(prior, likelihood);
   // }
 
   return posterior;
-=======
-  // DONE(arl): need to penalise longer times between tracks, dt acts as
-  // a linear scaling penalty - scale the distance linearly by time
-  // return std::exp(-(d*dt)/m_params.lambda_link);
-  return std::exp(-(d * link_penalty) / m_params.lambda_link);
->>>>>>> 69fc3a8b
+}
+
+// DONE(arl): need to penalise longer times between tracks, dt acts as
+// a linear scaling penalty - scale the distance linearly by time
+// return std::exp(-(d*dt)/m_params.lambda_link);
+return std::exp(-(d * link_penalty) / m_params.lambda_link);
 }
 
 // DIVISION HYPOTHESIS
@@ -696,129 +688,116 @@
 // NOTE/TODO(arl): need to penalise making brances to (already) dead tracks,
 // since cells fragment in apoptosis
 
-<<<<<<< HEAD
-double HypothesisEngine::P_branch(TrackletPtr a_trk,
-                                  TrackletPtr a_trk_c0,
-                                  TrackletPtr a_trk_c1) const
-{
-=======
 double HypothesisEngine::P_branch(TrackletPtr a_trk, TrackletPtr a_trk_c0,
                                   TrackletPtr a_trk_c1) const {
-  // calculate the distance between the previous observation and both of the
-  // putative children these are the normalising factors for the dot product
-  // a dot product < 0 would indicate that the cells are aligned with the
-  // metaphase phase i.e. a good division
-  Eigen::Vector3d d_c0, d_c1;
-  d_c0 = a_trk_c0->track.front()->position() - a_trk->track.back()->position();
-  d_c1 = a_trk_c1->track.front()->position() - a_trk->track.back()->position();
-
-  // normalise the vectors to calculate the dot product
-  double dot_product = d_c0.normalized().transpose() * d_c1.normalized();
->>>>>>> 69fc3a8b
-
-  // initialise variables
-  double prior;
-  double dot_product;
-  double likelihood;
-  double posterior;
-
-  // test which combination
-  bool parent_is_metaphase = a_trk->track.back()->label == STATE_metaphase;
-  bool both_daughters_anaphase = (
-    (a_trk_c0->track.front()->label == STATE_anaphase) &&
-    (a_trk_c1->track.front()->label == STATE_anaphase)
-  );
-  bool single_daughter_anaphase = (
-    (a_trk_c0->track.front()->label == STATE_anaphase) !=
-    (a_trk_c1->track.front()->label == STATE_anaphase)
-  );
-
-<<<<<<< HEAD
-
-  // parent is metaphase
-  if (parent_is_metaphase) {
-    if (both_daughters_anaphase) {
-      prior = PRIOR_METAPHASE_ANAPHASE_ANAPHASE;
-    } else if (single_daughter_anaphase) {
-      prior = PRIOR_METAPHASE_ANAPHASE;
-    } else {
-      prior = PRIOR_METAPHASE;
-=======
-  // parent is metaphase
-  if (a_trk->track.back()->label == STATE_metaphase) {
-    if (a_trk_c0->track.front()->label == STATE_anaphase &&
-        a_trk_c1->track.front()->label == STATE_anaphase) {
-      // BEST
-      weight = WEIGHT_METAPHASE_ANAPHASE_ANAPHASE;
-    } else if (a_trk_c0->track.front()->label == STATE_anaphase ||
-               a_trk_c1->track.front()->label == STATE_anaphase) {
-      // PRETTY GOOD
-      weight = WEIGHT_METAPHASE_ANAPHASE;
-    } else {
-      // OK
-      weight = WEIGHT_METAPHASE;
->>>>>>> 69fc3a8b
-    }
-
-    // parent is not metaphase
-  } else {
-<<<<<<< HEAD
-    if (both_daughters_anaphase) {
-      prior = PRIOR_ANAPHASE_ANAPHASE;
-    } else if (single_daughter_anaphase) {
-      prior = PRIOR_ANAPHASE;
-    } else {
-      // in this case, none of the criteria are satisfied
-      double weight = WEIGHT_OTHER + 10.*P_dead(a_trk_c0) + 10.*P_dead(a_trk_c1);
-=======
-    if (a_trk_c0->track.front()->label == STATE_anaphase &&
-        a_trk_c1->track.front()->label == STATE_anaphase) {
-      // PRETTY GOOD
-      weight = WEIGHT_ANAPHASE_ANAPHASE;
-    } else if (a_trk_c0->track.front()->label == STATE_anaphase ||
-               a_trk_c1->track.front()->label == STATE_anaphase) {
-      // OK
-      weight = WEIGHT_ANAPHASE;
-    } else {
-      // in this case, none of the criteria are satisfied
-      weight = WEIGHT_OTHER + 10. * P_dead(a_trk_c0) + 10. * P_dead(a_trk_c1);
->>>>>>> 69fc3a8b
-
-      // return here if none of the criteria are satisfied
-      return std::exp(-weight / (2. * m_params.lambda_branch));
-    }
-  }
-
-  // calculate the distance between the previous observation and both of the
-  // putative children these are the normalising factors for the dot product
-  // a dot product < 0 would indicate that the cells are aligned with the
-  // metaphase phase i.e. a good division
-  Eigen::Vector3d d_c0, d_c1;
-  d_c0 = a_trk_c0->track.front()->position() - a_trk->track.back()->position();
-  d_c1 = a_trk_c1->track.front()->position() - a_trk->track.back()->position();
-
-  // normalise the vectors to calculate the dot product
-  dot_product = d_c0.normalized().transpose() * d_c1.normalized();
-
-  // weighted angle between the daughter cells and the parent
-  // use an erf as the weighting function
-  // dot product scales between -1 (ideal) where the daughters are on opposite
-  // sides of the parent, to 1, where the daughters are close in space on the
-  // same side (worst case). Error function will scale these from ~0. to ~1.
-  // meaning that the ideal case minimises the weight
-<<<<<<< HEAD
-  //likelihood = (( 1.-std::erf(dot_product*3.) ) / 2.0);
-  likelihood = std::exp(-((1+dot_product)/2.0) / (2.*m_params.lambda_branch));
-
-  // now do the Bayesian update
-  posterior = BayesianUpdateFunctions::safe_bayesian_update_simple(
-    prior, likelihood
-  );
-
-  return posterior;
-=======
-  daughter_angle = 1.0 - ((1. - std::erf(dot_product * 3.)) / 2.0);
-
-  return std::exp(-(weight * daughter_angle) / (2. * m_params.lambda_branch));
->>>>>>> 69fc3a8b
-}+  double HypothesisEngine::P_branch(TrackletPtr a_trk, TrackletPtr a_trk_c0,
+                                    TrackletPtr a_trk_c1) const {
+    // calculate the distance between the previous observation and both of the
+    // putative children these are the normalising factors for the dot product
+    // a dot product < 0 would indicate that the cells are aligned with the
+    // metaphase phase i.e. a good division
+    Eigen::Vector3d d_c0, d_c1;
+    d_c0 =
+        a_trk_c0->track.front()->position() - a_trk->track.back()->position();
+    d_c1 =
+        a_trk_c1->track.front()->position() - a_trk->track.back()->position();
+
+    // normalise the vectors to calculate the dot product
+    double dot_product = d_c0.normalized().transpose() * d_c1.normalized();
+
+    // initialise variables
+    double prior;
+    double dot_product;
+    double likelihood;
+    double posterior;
+
+    // test which combination
+    bool parent_is_metaphase = a_trk->track.back()->label == STATE_metaphase;
+    bool both_daughters_anaphase =
+        ((a_trk_c0->track.front()->label == STATE_anaphase) &&
+         (a_trk_c1->track.front()->label == STATE_anaphase));
+    bool single_daughter_anaphase =
+        ((a_trk_c0->track.front()->label == STATE_anaphase) !=
+         (a_trk_c1->track.front()->label == STATE_anaphase));
+
+    // parent is metaphase
+    if (parent_is_metaphase) {
+      if (both_daughters_anaphase) {
+        prior = PRIOR_METAPHASE_ANAPHASE_ANAPHASE;
+      } else if (single_daughter_anaphase) {
+        prior = PRIOR_METAPHASE_ANAPHASE;
+        // parent is metaphase
+        if (a_trk->track.back()->label == STATE_metaphase) {
+          if (a_trk_c0->track.front()->label == STATE_anaphase &&
+              a_trk_c1->track.front()->label == STATE_anaphase) {
+            // BEST
+            weight = WEIGHT_METAPHASE_ANAPHASE_ANAPHASE;
+          } else if (a_trk_c0->track.front()->label == STATE_anaphase ||
+                     a_trk_c1->track.front()->label == STATE_anaphase) {
+            // PRETTY GOOD
+            weight = WEIGHT_METAPHASE_ANAPHASE;
+          } else {
+            prior = PRIOR_METAPHASE;
+            // OK
+            weight = WEIGHT_METAPHASE;
+          }
+
+          // parent is not metaphase
+        } else {
+          if (both_daughters_anaphase) {
+            prior = PRIOR_ANAPHASE_ANAPHASE;
+          } else if (single_daughter_anaphase) {
+            prior = PRIOR_ANAPHASE;
+            if (a_trk_c0->track.front()->label == STATE_anaphase &&
+                a_trk_c1->track.front()->label == STATE_anaphase) {
+              // PRETTY GOOD
+              weight = WEIGHT_ANAPHASE_ANAPHASE;
+            } else if (a_trk_c0->track.front()->label == STATE_anaphase ||
+                       a_trk_c1->track.front()->label == STATE_anaphase) {
+              // OK
+              weight = WEIGHT_ANAPHASE;
+            } else {
+              // in this case, none of the criteria are satisfied
+              double weight = WEIGHT_OTHER + 10. * P_dead(a_trk_c0) +
+                              10. * P_dead(a_trk_c1);
+              weight = WEIGHT_OTHER + 10. * P_dead(a_trk_c0) +
+                       10. * P_dead(a_trk_c1);
+
+              // return here if none of the criteria are satisfied
+              return std::exp(-weight / (2. * m_params.lambda_branch));
+            }
+          }
+
+          // calculate the distance between the previous observation and both of
+          // the putative children these are the normalising factors for the dot
+          // product a dot product < 0 would indicate that the cells are aligned
+          // with the metaphase phase i.e. a good division
+          Eigen::Vector3d d_c0, d_c1;
+          d_c0 = a_trk_c0->track.front()->position() -
+                 a_trk->track.back()->position();
+          d_c1 = a_trk_c1->track.front()->position() -
+                 a_trk->track.back()->position();
+
+          // normalise the vectors to calculate the dot product
+          dot_product = d_c0.normalized().transpose() * d_c1.normalized();
+
+          // weighted angle between the daughter cells and the parent
+          // use an erf as the weighting function
+          // dot product scales between -1 (ideal) where the daughters are on
+          // opposite sides of the parent, to 1, where the daughters are close
+          // in space on the same side (worst case). Error function will scale
+          // these from ~0. to ~1. meaning that the ideal case minimises the
+          // weight
+          // likelihood = (( 1.-std::erf(dot_product*3.) ) / 2.0);
+          likelihood = std::exp(-((1 + dot_product) / 2.0) /
+                                (2. * m_params.lambda_branch));
+          daughter_angle = 1.0 - ((1. - std::erf(dot_product * 3.)) / 2.0);
+
+          // now do the Bayesian update
+          posterior = BayesianUpdateFunctions::safe_bayesian_update_simple(
+              prior, likelihood);
+
+          return posterior;
+          return std::exp(-(weight * daughter_angle) /
+                          (2. * m_params.lambda_branch));
+        }