--- conflicted
+++ resolved
@@ -1,10 +1,6 @@
 repos:
     - repo: https://github.com/charliermarsh/ruff-pre-commit
-<<<<<<< HEAD
-      rev: v0.0.270
-=======
       rev: v0.0.272
->>>>>>> ff7a11a4
       hooks:
         - id: ruff
     - repo: https://github.com/Lucas-C/pre-commit-hooks
@@ -34,11 +30,7 @@
       hooks:
         - id: toml-sort-fix
     - repo: https://github.com/pre-commit/mirrors-clang-format
-<<<<<<< HEAD
-      rev: v16.0.4
-=======
       rev: v16.0.6
->>>>>>> ff7a11a4
       hooks:
       - id: clang-format
         types_or: [c++, c, cuda]