--- conflicted
+++ resolved
@@ -10,13 +10,7 @@
 __all__ = ["MotionModel", "ObjectModel", "HypothesisModel"]
 
 
-<<<<<<< HEAD
-def _check_symmetric(
-    x: npt.NDArray, rtol: float = 1e-5, atol: float = 1e-8
-) -> bool:
-=======
-def _check_symmetric(x: np.ndarray, rtol: float = 1e-5, atol: float = 1e-8) -> bool:
->>>>>>> e2ee8d82
+def _check_symmetric(x: npt.NDArray, rtol: float = 1e-5, atol: float = 1e-8) -> bool:
     """Check that a matrix is symmetric by comparing with it's own transpose."""
     return np.allclose(x, x.T, rtol=rtol, atol=atol)
 
