repos:
<<<<<<< HEAD
-   repo: https://github.com/pycqa/isort
    rev: 5.10.1
    hooks:
    - id: isort
-   repo: https://github.com/psf/black
    rev: 22.3.0
    hooks:
    - id: black
      pass_filenames: true
-   repo: https://gitlab.com/pycqa/flake8
    rev: 3.9.2
    hooks:
    - id: flake8
      pass_filenames: true
      # this seems to need to be here in addition to setup.cfg
      exclude: __init__.py|examples
=======
    - repo: https://github.com/pycqa/isort
      rev: 5.10.1
      hooks:
          - id: isort
    - repo: https://github.com/pre-commit/pre-commit-hooks
      rev: v4.1.0
      hooks:
          - id: check-docstring-first
          - id: check-executables-have-shebangs
          - id: check-merge-conflict
          - id: check-toml
          - id: end-of-file-fixer
          - id: mixed-line-ending
            args: [--fix=lf]
          - id: requirements-txt-fixer
          - id: trailing-whitespace
    - repo: https://gitlab.com/pycqa/flake8
      rev: 3.9.2
      hooks:
          - id: flake8
            # this seems to need to be here in addition to setup.cfg
            exclude: __init__.py|examples
    - repo: https://github.com/psf/black
      rev: 22.3.0
      hooks:
          - id: black
>>>>>>> b8475ff6
<|MERGE_RESOLUTION|>--- conflicted
+++ resolved
@@ -1,22 +1,4 @@
 repos:
-<<<<<<< HEAD
--   repo: https://github.com/pycqa/isort
-    rev: 5.10.1
-    hooks:
-    - id: isort
--   repo: https://github.com/psf/black
-    rev: 22.3.0
-    hooks:
-    - id: black
-      pass_filenames: true
--   repo: https://gitlab.com/pycqa/flake8
-    rev: 3.9.2
-    hooks:
-    - id: flake8
-      pass_filenames: true
-      # this seems to need to be here in addition to setup.cfg
-      exclude: __init__.py|examples
-=======
     - repo: https://github.com/pycqa/isort
       rev: 5.10.1
       hooks:
@@ -26,7 +8,6 @@
       hooks:
           - id: check-docstring-first
           - id: check-executables-have-shebangs
-          - id: check-merge-conflict
           - id: check-toml
           - id: end-of-file-fixer
           - id: mixed-line-ending
@@ -42,5 +23,4 @@
     - repo: https://github.com/psf/black
       rev: 22.3.0
       hooks:
-          - id: black
->>>>>>> b8475ff6
+          - id: black