--- conflicted
+++ resolved
@@ -124,7 +124,7 @@
     and ultimate click the call button.
     """
     run_tracker.return_value = simplistic_tracker_outputs
-    segmentation = datasets.example_segmentation()
+    segmentation = btrack.datasets.example_segmentation()
     track_widget.viewer.add_labels(segmentation)
 
     # we need to explicitly add the layer to the ComboBox
@@ -140,11 +140,6 @@
     and that the napari viewer has an additional tracks layer after running.
     """
     with patch("btrack.napari.main._run_tracker") as run_tracker:
-<<<<<<< HEAD
-        _click_call_button(
-            simplistic_tracker_outputs, run_tracker, track_widget
-        )
-=======
         run_tracker.return_value = simplistic_tracker_outputs
         segmentation = btrack.datasets.example_segmentation()
         track_widget.viewer.add_labels(segmentation)
@@ -158,7 +153,6 @@
         assert len(track_widget.viewer.layers) == OLD_WIDGET_LAYERS
         track_widget.call_button.click()
 
->>>>>>> e2ee8d82
     assert run_tracker.called
     assert len(track_widget.viewer.layers) == NEW_WIDGET_LAYERS
     assert isinstance(track_widget.viewer.layers[-1], napari.layers.Tracks)