import ctypes
import itertools
import logging
import os
import warnings
from typing import List, Optional, Tuple, Union

import numpy as np

from . import btypes, config, constants, libwrapper, models, utils
from .io import export_delegator, localizations_to_objects
from .optimise import hypothesis, optimiser

__version__ = constants.get_version()

# get the logger instance
logger = logging.getLogger(__name__)


class BayesianTracker:
    """BayesianTracker.

    BayesianTracker is a multi object tracking algorithm, specifically used to
    reconstruct tracks in crowded fields. Here we use a probabilistic network of
    information to perform the trajectory linking. This class is a wrapper for
    the C++ implementation of the BayesianTracker.

    Parameters
    ----------
    verbose : bool
        A flag to set the verbosity level while logging the output.

    Attributes
    ----------
    n_tracks : int
        The number of found tracks.
    n_dummies : int
        The number of inserted dummy objects.
    tracks : list
        A list of Tracklet objects.
    refs : list
        References to the objects forming the tracks.
    dummies : list
        The dummy objects inserted by the tracker.
    volume : tuple
        The imaging volume as [(xlo, xhi), ..., (zlo, zhi)]. See
        :py:meth:`btrack.btypes.ImagingVolume` for more details.
    frame_range : tuple
        The frame range for tracking, essentially the last dimension of volume.
    LBEP : List[List]
        Return an LBEP table of the track lineages.
    configuration : config.TrackerConfig
        Return the current configuration.

    Notes
    -----
    This method uses positional information (position, velocity ...) as well as
    visual information (labels, features...) for track linking.

    The tracking algorithm assembles reliable sections of track that do not
    contain splitting events (tracklets). Each new tracklet initiates a
    probabilistic model in the form of a Kalman filter [1]_, and utilises this to
    predict future states (and error in states) of each of the objects in the
    field of view.  We assign new observations to the growing tracklets
    (linking) by evaluating the posterior probability of each potential linkage
    from a Bayesian belief matrix for all possible linkages [2]_. The best
    linkages are those with the highest posterior probability.

    Data can be passed in in the following formats:

        * numpy arrays
        * :py:class:`btrack.btypes.PyTrackObject`
        * CSV (see :py:meth:`btrack.io.import_CSV`)
        * HDF (see :py:class:`btrack.io.HDF5FileHandler`)

    The tracker can be used to return all of the original data neatly packaged
    into tracklet objects, or as a nested list of references to the original
    data sets. The latter is useful if using only the first part of a tracking
    protocol, or other metadata is needed for further analysis. The references
    can be used to make symbolic links in HDF5 files, for example. Use
    `optimise` to generate hypotheses for global optimisation [3]_ [4]_. Read the
    :py:class:`optimiser.TrackOptimiser` documentation for more information about the
    track linker.

    Full details of the implementation can be found in [5]_ and [6]_.

    Examples
    --------
    Can be used with ContextManager support, like this:

        >>> with BayesianTracker() as tracker:
        >>>    tracker.configure("./models/cell_config.json")
        >>>    tracker.append(observations)
        >>>    tracker.track()
        >>>    tracks = tracker.tracks

    References
    ----------
    .. [1] 'A new approach to linear filtering and prediction problems.'
      Kalman RE, 1960 Journal of Basic Engineering

    .. [2] 'A Bayesian algorithm for tracking multiple moving objects in outdoor
      surveillance video', Narayana M and Haverkamp D 2007 IEEE

    .. [3] 'Report Automated Cell Lineage Construction' Al-Kofahi et al.
      Cell Cycle 2006 vol. 5 (3) pp. 327-335

    .. [4] 'Reliable cell tracking by global data association', Bise et al.
      2011 IEEE Symposium on Biomedical Imaging pp. 1004-1010

    .. [5] 'Local cellular neighbourhood controls proliferation in cell
      competition', Bove A, Gradeci D, Fujita Y, Banerjee S, Charras G and
      Lowe AR 2017 Mol. Biol. Cell vol 28 pp. 3215-3228

    .. [6] 'Automated deep lineage tree analysis using a Bayesian single cell
      tracking approach', Ulicna K, Vallardi G, Charras G and Lowe AR 2021 Front.
      Comput. Sci. 3
    """

    def __init__(
        self,
        verbose: bool = True,  # noqa: FBT001 FBT002
    ):
        """Initialise the BayesianTracker C++ engine and parameters."""

        # load the library, get an instance of the engine
        self._initialised = False
        self._lib = libwrapper.get_library()
        self._engine = self._lib.new_interface(verbose)

        if not verbose:
            logger.setLevel(logging.WARNING)

        # store a default config
        self._config = config.TrackerConfig(verbose=verbose)

        # sanity check library version
        version_tuple = constants.get_version_tuple()
        if not self._lib.check_library_version(self._engine, *version_tuple):
            logger.warning(f"btrack (v{__version__}) shared library mismatch.")
        else:
            logger.info(f"btrack (v{__version__}) library imported")

        # silently set the update method to EXACT
        self._lib.set_update_mode(
            self._engine, self.configuration.update_method.value
        )

        # default parameters and space for stored objects
        self._objects: List[btypes.PyTrackObject] = []
        self._frame_range = [0, 0]

    def __enter__(self):
        logger.info("Starting BayesianTracker session")
        return self

    def __exit__(self, exc_type, exc_value, traceback):
        logger.info("Ending BayesianTracker session")
        self._lib.del_interface(self._engine)

    def configure_from_file(self, filename: os.PathLike) -> None:
        """Configure the tracker from a configuration file. See `configure`."""
        warnings.warn(
            "This function will be deprecated. Use `.configure()` instead.",
            DeprecationWarning,
        )
        self.configure(filename)

    def configure(
        self, configuration: Union[dict, os.PathLike, config.TrackerConfig]
    ) -> None:
        """Configure the tracker with a motion model, an object model and
        hypothesis generation_parameters.

        Parameters
        ----------
        configuration :
            A dictionary containing the configuration options for a tracking
            session.
        """
        if isinstance(configuration, dict):
            configuration = config.TrackerConfig(**configuration)
        elif isinstance(configuration, (str, os.PathLike)):
            configuration = config.load_config(configuration)

        self._config = configuration

        # set all configuration options using setattr
        for attr in configuration.__fields__:
            setattr(self, attr, getattr(configuration, attr))

        self._initialised = True

    @property
    def configuration(self) -> config.TrackerConfig:
        """Get the current configuration."""
        return self._config

    def __getattr__(self, attr):
        """Default to config if we do not have a specific getter/setter."""
        return getattr(self.configuration, attr)

    def __setattr__(self, attr, value):
        if not attr.startswith("_") and self.configuration.verbose:
            logger.info(f"Setting {attr} -> {value}")

        if attr in config.TrackerConfig.__fields__:
            setattr(self.configuration, attr, value)
        else:
            object.__setattr__(self, attr, value)

        # if we need to update the C++ library instance, do it here
        attrs_to_update = [
            "motion_model",
            "object_model",
            "max_search_radius",
            "volume",
            "update_method",
        ]
        if attr in attrs_to_update and value is not None:
            update_lib_func = getattr(self, f"_{attr}")
            update_lib_func(value)

    def __len__(self) -> int:
        return self.n_tracks

    def _max_search_radius(self, max_search_radius: int):
        """Set the maximum search radius for fast cost updates."""
        self._lib.max_search_radius(self._engine, max_search_radius)

    def _update_method(self, method: Union[str, constants.BayesianUpdates]):
        """Set the method for updates, EXACT, APPROXIMATE, CUDA etc..."""
        self._lib.set_update_mode(self._engine, method.value)

    @property
    def n_tracks(self) -> int:
        """Return the number of tracks found."""
        return self._lib.size(self._engine)

    @property
    def n_dummies(self) -> int:
        """Return the number of dummy objects (negative ID)."""
        return len(
            [d for d in itertools.chain.from_iterable(self.refs) if d < 0]
        )

    @property
    def tracks(self) -> List[btypes.Tracklet]:
        """Return a sorted list of tracks, default is to sort by increasing
        length."""
        return [self[i] for i in range(self.n_tracks)]

    @property
    def refs(self):
        """Return tracks as a list of IDs (essentially pointers) to the original
        objects. Use this to write out HDF5 tracks."""
        tracks = []
        for i in range(self.n_tracks):
            # get the track length
            n = self._lib.track_length(self._engine, i)

            # set up some space for the output and  get the track data
            refs = np.zeros((n,), dtype=np.int32)
            _ = self._lib.get_refs(self._engine, refs, i)
            tracks.append(refs.tolist())

        return tracks

    @property
    def dummies(self):
        """Return a list of dummy objects."""
        return [
            self._lib.get_dummy(self._engine, -(i + 1))
            for i in range(self.n_dummies)
        ]

    @property
    def LBEP(self):
        """Return an LBEP list describing the track lineage information.

        Notes
        -----

        .. list-table:: LBEP table layout
           :widths: 10 90
           :header-rows: 1

           * - Index
             - Description
           * - L
             - A unique label of the track (label of markers, 16-bit positive).
           * - B
             - A zero-based temporal index of the frame in which the track begins.
           * - E
             - A zero-based temporal index of the frame in which the track ends.
           * - P
             - Label of the parent track (0 is used when no parent is defined).
           * - R
             - Label of the root track.
           * - G
             - Generational depth (from root).
        """
        return utils._lbep_table(self.tracks)

    def _sort(self, tracks: List[btypes.Tracklet]) -> List[btypes.Tracklet]:
        """Return a sorted list of tracks"""
        return sorted(tracks, key=lambda t: len(t), reverse=True)

    def _volume(self, volume: Union[tuple, btypes.ImagingVolume]) -> None:
        """Set the imaging volume.

        Parameters
        ----------
        volume : tuple, ImagingVolume
            A tuple describing the imaging volume.
        """
        volume = btypes.ImagingVolume(*volume)

        # if we've only provided 2 dims, set the last one to a default
        if volume.ndim == constants.Dimensionality.TWO:
            z = (-1e5, 1e5)
            volume = btypes.ImagingVolume(volume.x, volume.y, z)

        self._lib.set_volume(self._engine, np.array(volume, dtype=float))

    def _motion_model(self, model: models.MotionModel) -> None:
        """Set a new motion model. Must be of type MotionModel, either loaded
        from file or instantiating a MotionModel.

        Parameters
        ----------
        model : MotionModel
            A motion model to be used by the tracker.
        """

        # need to populate fields in the C++ library
        self._lib.motion(
            self._engine,
            model.measurements,
            model.states,
            model.A,
            model.H,
            model.P,
            model.Q,
            model.R,
            model.dt,
            model.accuracy,
            model.max_lost,
            model.prob_not_assign,
        )

    def _object_model(self, model: models.ObjectModel) -> None:
        """Set a new object model. Must be of type ObjectModel, either loaded
        from file or instantiating an ObjectModel.

        Parameters
        ----------
        model : ObjectModel
        """
        # if model is not None:
        logger.info(f"Loading object model: {model.name}")
        self.configuration.object_model = model

        # need to populate fields in the C++ library
        self._lib.model(
            self._engine,
            model.states,
            model.emission,
            model.transition,
            model.start,
        )

    @property
    def frame_range(self) -> Tuple[int, int]:
        """Return the frame range."""
        return tuple(self.configuration.frame_range)

    @property
    def objects(self) -> List[btypes.PyTrackObject]:
        """Return the list of objects added through the append method."""
        return self._objects

    def append(
        self, objects: Union[List[btypes.PyTrackObject], np.ndarray]
    ) -> None:
        """Append a single track object, or list of objects to the stack. Note
        that the tracker will automatically order these by frame number, so the
        order here does not matter. This means several datasets can be
        concatenated easily, by running this a few times.

        Parameters
        ----------
        objects : list, np.ndarray
            A list of objects to track.
        """

        objects = localizations_to_objects(objects)

        for idx, obj in enumerate(objects):
            if not isinstance(obj, btypes.PyTrackObject):
                raise TypeError("track_object must be a `PyTrackObject`")

            obj.ID = idx + len(self._objects)  # make sure ID tracks properly

            # call the `obj.set_features` method for each object, which will
            # set the pointer to the array for the tracker
            obj.set_features(self.configuration.features)

            self._frame_range[1] = max(obj.t, self._frame_range[1])
            _ = self._lib.append(self._engine, obj)

        # store a copy of the list of objects
        self._objects += objects

    def _stats(self, info_ptr: ctypes.pointer) -> btypes.PyTrackingInfo:
        """Cast the info pointer back to an object."""

        if not isinstance(info_ptr, ctypes.POINTER(btypes.PyTrackingInfo)):
            raise TypeError("Stats requires the pointer to the object")

        return info_ptr.contents

    def track_interactive(self, *args, **kwargs) -> None:
        logger.warning(
            "`track_interactive` will be deprecated. Use `track` instead."
        )
        return self.track(*args, **kwargs)

    def track(
        self,
        *,
        step_size: int = 100,
        tracking_updates: Optional[
            List[Union[str, constants.BayesianUpdateFeatures]]
        ] = None,
    ) -> None:
        """Run the tracking in an interactive mode.

        Parameters
        ----------
        step_size : int, default=100
            The number of tracking steps to be taken before returning summary
            statistics. The tracking will be followed to completion, regardless
            of the step size provided.
        tracking_updates : list, optional
            A list of tracking updates to perform. See
            :py:class:`btrack.btypes.BayesianUpdateFeatures` for details.
        """

        logger.info("Starting tracking... ")

        if tracking_updates is not None:
            self.configuration.tracking_updates = tracking_updates

        logger.info(
            f"Update using: {[f.name for f in self.configuration.tracking_updates]}"
        )

        # bitwise OR is equivalent to int sum here
        self._lib.set_update_features(
            self._engine,
            sum([int(f.value) for f in self.configuration.tracking_updates]),
        )

        stats = self.step()
        frame = 0

        # while not stats.complete and stats.error not in constants.ERRORS:
        while stats.tracker_active:
            logger.info(
                f"Tracking objects in frames {frame} to "
                f"{min(frame+step_size-1, self._frame_range[1]+1)} "
                f"(of {self._frame_range[1]+1})..."
            )

            stats = self.step(step_size)
            utils.log_stats(stats.to_dict())
            frame += step_size

        if not utils.log_error(stats.error):
            logger.info("SUCCESS.")
            logger.info(
                f" - Found {self.n_tracks} tracks in "
                f"{1+self._frame_range[1]} frames "
                f"(in {stats.t_total_time}s)"
            )
            logger.info(
                f" - Inserted {self.n_dummies} dummy objects to fill "
                "tracking gaps"
            )

    def step(self, n_steps: int = 1) -> Optional[btypes.PyTrackingInfo]:
        """Run an iteration (or more) of the tracking. Mostly for interactive
        mode tracking."""
        if not self._initialised:
            return None
        return self._stats(self._lib.step(self._engine, n_steps))

    def hypotheses(self) -> List[hypothesis.Hypothesis]:
        """Calculate and return hypotheses using the hypothesis engine."""

        if not self.hypothesis_model:
            raise AttributeError("Hypothesis model has not been specified.")

        n_hypotheses = self._lib.create_hypotheses(
            self._engine,
            self.hypothesis_model.as_ctype(),
            self._frame_range[0],
            self._frame_range[1],
        )

        # now get all of the hypotheses
        h = [
            self._lib.get_hypothesis(self._engine, h)
            for h in range(n_hypotheses)
        ]
        return h

    def optimize(self, **kwargs):
        """Proxy for `optimise` for our American friends ;)"""
        return self.optimise(**kwargs)

    def optimise(
        self, options: Optional[dict] = None
    ) -> List[hypothesis.Hypothesis]:
        """Optimize the tracks.

        Parameters
        ----------
        options : dict
            A set of options to be used by GLPK during convex optimization.

        Returns
        -------
        optimized : list
            The list of hypotheses which represents the optimal solution.

        Notes
        -----
        This generates the hypotheses for track merges, branching etc, runs the
        optimiser and then performs track merging, removal of track fragments,
        renumbering and assignment of branches.
        """
        logger.info(f"Loading hypothesis model: {self.hypothesis_model.name}")

        logger.info(
            f"Calculating hypotheses (relax: {self.hypothesis_model.relax})..."
        )
        hypotheses = self.hypotheses()

        # if we have not been provided with optimizer options, use the default
        # from the configuration.
        options = (
            options
            if options is not None
            else self.configuration.optimizer_options
        )

        # if we don't have any hypotheses return
        if not hypotheses:
            logger.warning("No hypotheses could be found.")
            return []

        # set up the track optimiser
        track_linker = optimiser.TrackOptimiser(options=options)
        track_linker.hypotheses = hypotheses
        selected_hypotheses = track_linker.optimise()
        optimised = [hypotheses[i] for i in selected_hypotheses]

        if not optimised:
            logger.warning("Optimization failed.")
            return []

        h_original = [h.hypothesis_type for h in hypotheses]
        h_optimise = [h.hypothesis_type for h in optimised]
        h_types = sorted(set(h_original), key=lambda h: h.value)

        for h_type in h_types:
            logger.info(
                f" - {h_type}: {h_optimise.count(h_type)}"
                f" (of {h_original.count(h_type)})"
            )
        logger.info(f" - TOTAL: {len(hypotheses)} hypotheses")

        # now that we have generated the optimal sequence, merge all of the
        # tracks, delete fragments and assign divisions
        h_array = np.array(selected_hypotheses, dtype=np.uint32)
        h_array = h_array[np.newaxis, ...]
        self._lib.merge(self._engine, h_array, len(selected_hypotheses))
        logger.info(f"Completed optimization with {self.n_tracks} tracks")

        return optimised

    def __getitem__(self, idx: int) -> btypes.Tracklet:
        """Return a single track from the BayesianTracker object."""
        # get the track length
        n = self._lib.track_length(self._engine, idx)

        # set up some space for the output
        children = np.zeros((2,), dtype=np.int32)  # pointers to children
        refs = np.zeros((n,), dtype=np.int32)  # pointers to objects

        # get the track data
        _ = self._lib.get_refs(self._engine, refs, idx)
        nc = self._lib.get_children(self._engine, children, idx)
        p = self._lib.get_parent(self._engine, idx)
        f = constants.Fates(self._lib.get_fate(self._engine, idx))

        # get the track ID
        trk_id = self._lib.get_ID(self._engine, idx)

        # convert the array of children to a python list
        c = children.tolist() if nc > 0 else []

        # now build the track from the references
        refs = refs.tolist()
        dummies = [self._lib.get_dummy(self._engine, d) for d in refs if d < 0]

        track = []
        for r in refs:
            if r < 0:
                # TODO(arl): softmax scores are zero for dummy objects
                dummy = dummies.pop(0)
                dummy.probability = np.zeros((5,), dtype=np.float32)
                track.append(dummy)
            else:
                track.append(self._objects[r])

        # make a new track object and return it
        trk = btypes.Tracklet(trk_id, track, parent=p, children=c, fate=f)
        trk.root = self._lib.get_root(self._engine, idx)
        trk.generation = self._lib.get_generation(self._engine, idx)

        if not self.return_kalman:
            return trk

        # get the size of the Kalman arrays
        sz_mu = self.motion_model.measurements + 1
        sz_cov = self.motion_model.measurements**2 + 1

        # otherwise grab the kalman filter data
        kal_mu = np.zeros((n, sz_mu), dtype=np.float64)  # kalman filtered
        kal_cov = np.zeros((n, sz_cov), dtype=np.float64)  # kalman covariance
        kal_pred = np.zeros((n, sz_mu), dtype=np.float64)  # motion predict

        _ = self._lib.get_kalman_mu(self._engine, kal_mu, idx)
        _ = self._lib.get_kalman_covar(self._engine, kal_cov, idx)
        _ = self._lib.get_kalman_pred(self._engine, kal_pred, idx)

        # cat the data [mu(0),...,mu(n),cov(0,0),...cov(n,n), pred(0),..]
        trk.kalman = np.hstack((kal_mu, kal_cov[:, 1:], kal_pred[:, 1:]))
        return trk

    def export(
        self,
        filename: os.PathLike,
        obj_type: Optional[str] = None,
        filter_by: Optional[str] = None,
    ) -> None:
        """Export tracks using the appropriate exporter.

        Parameters
        ----------
        filename : str
            The filename to export the data. The extension (e.g. .h5) is used
            to select the correct export function.
        obj_type : str, optional
            The object type to export the data. Usually `obj_type_1`
        filter_by : str, optional
            A string that represents how the data has been filtered prior to
            tracking, e.g. using the object property `area>100`
        """
        export_delegator(
            filename, self, obj_type=obj_type, filter_by=filter_by
        )

    def to_napari(
        self,
        replace_nan: bool = True,  # noqa: FBT001,FBT002
        ndim: Optional[int] = None,
    ) -> Tuple[np.ndarray, dict, dict]:
        """Return the data in a format for a napari tracks layer.
        See :py:meth:`btrack.utils.tracks_to_napari`."""

        ndim = self.configuration.volume.ndim if ndim is None else ndim

<<<<<<< HEAD
        return utils.tracks_to_napari(self.tracks, ndim, replace_nan=replace_nan)

    def graph_edges(self) -> list[btypes.PyGraphEdge]:
        num_edges = self._lib.num_edges(self._engine)
        graph_edges = [
            self._lib.get_graph_edge(self._engine, idx) for idx in range(num_edges)
        ]
        return graph_edges


if __name__ == "__main__":
    pass
=======
        return utils.tracks_to_napari(
            self.tracks,
            ndim=ndim,
            replace_nan=replace_nan,
        )
>>>>>>> 9af86fc6
<|MERGE_RESOLUTION|>--- conflicted
+++ resolved
@@ -684,23 +684,18 @@
 
         ndim = self.configuration.volume.ndim if ndim is None else ndim
 
-<<<<<<< HEAD
-        return utils.tracks_to_napari(self.tracks, ndim, replace_nan=replace_nan)
+        return utils.tracks_to_napari(
+            self.tracks, ndim, replace_nan=replace_nan
+        )
 
     def graph_edges(self) -> list[btypes.PyGraphEdge]:
         num_edges = self._lib.num_edges(self._engine)
         graph_edges = [
-            self._lib.get_graph_edge(self._engine, idx) for idx in range(num_edges)
+            self._lib.get_graph_edge(self._engine, idx)
+            for idx in range(num_edges)
         ]
         return graph_edges
 
 
 if __name__ == "__main__":
-    pass
-=======
-        return utils.tracks_to_napari(
-            self.tracks,
-            ndim=ndim,
-            replace_nan=replace_nan,
-        )
->>>>>>> 9af86fc6
+    pass