from __future__ import annotations

from typing import TYPE_CHECKING

if TYPE_CHECKING:
    import numpy.typing as npt
    from qtpy import QtWidgets

    from btrack.config import TrackerConfig
    from btrack.napari.config import TrackerConfigs

import logging

import napari

import btrack
import btrack.napari.config
import btrack.napari.sync
import btrack.napari.widgets
from btrack.utils import segmentation_to_objects

__all__ = [
    "create_btrack_widget",
]

# get the logger instance
logger = logging.getLogger(__name__)

# if we don't have any handlers, set one up
if not logger.handlers:
    # configure stream handler
    log_fmt = logging.Formatter(
        "[%(levelname)s][%(asctime)s] %(message)s",
        datefmt="%Y/%m/%d %I:%M:%S %p",
    )
    console_handler = logging.StreamHandler()
    console_handler.setFormatter(log_fmt)

    logger.addHandler(console_handler)
    logger.setLevel(logging.DEBUG)


def create_btrack_widget() -> btrack.napari.widgets.BtrackWidget:
    """Create widgets for the btrack plugin."""

    # First create our UI along with some default configs for the widgets
    all_configs = btrack.napari.config.create_default_configs()
<<<<<<< HEAD
    widgets = btrack.napari.widgets.create_widgets()
    btrack_widget = magicgui.widgets.Container(widgets=widgets, scrollable=True)
    btrack_widget.viewer = napari.current_viewer()
=======
    btrack_widget = btrack.napari.widgets.BtrackWidget(
        napari_viewer=napari.current_viewer(),
    )
>>>>>>> ff7a11a4

    # Set the cell_config defaults in the gui
    btrack.napari.sync.update_widgets_from_config(
        unscaled_config=all_configs["cell"],
        btrack_widget=btrack_widget,
    )

    # Add any existing Labels layers to the segmentation selector
    add_existing_labels(
        viewer=btrack_widget.viewer,
        combobox=btrack_widget.segmentation,
    )

    # Now set the callbacks
    btrack_widget.viewer.layers.events.inserted.connect(
        lambda event: select_inserted_labels(
            new_layer=event.value,
            combobox=btrack_widget.segmentation,
        ),
    )

    btrack_widget.viewer.layers.events.removed.connect(
        lambda event: remove_deleted_labels(
            deleted_layer=event.value,
            combobox=btrack_widget.segmentation,
        ),
    )

    btrack_widget.config.currentTextChanged.connect(
        lambda selected: select_config(btrack_widget, all_configs, selected),
    )

    btrack_widget.call_button.clicked.connect(
        lambda: run(btrack_widget, all_configs),
    )

    btrack_widget.reset_button.clicked.connect(
        lambda: restore_defaults(btrack_widget, all_configs),
    )

    btrack_widget.save_config_button.clicked.connect(
        lambda: save_config_to_json(btrack_widget, all_configs)
    )

    btrack_widget.load_config_button.clicked.connect(
        lambda: load_config_from_json(btrack_widget, all_configs)
    )

    return btrack_widget


def add_existing_labels(
    viewer: napari.Viewer,
    combobox: QtWidgets.QComboBox,
):
    """Add all existing Labels layers in the viewer to a combobox"""

    labels_layers = [
        layer.name for layer in viewer.layers if isinstance(layer, napari.layers.Labels)
    ]
    combobox.addItems(labels_layers)


def select_inserted_labels(
    new_layer: napari.layers.Layer,
    combobox: QtWidgets.QComboBox,
):
    """Update the selected Labels when a labels layer is added"""

    if not isinstance(new_layer, napari.layers.Labels):
        message = (
            f"Not selecting new layer {new_layer.name} as input for the "
            f"segmentation widget as {new_layer.name} is {type(new_layer)} "
            "layer not an Labels layer."
        )
        logger.debug(message)
        return

    combobox.addItem(new_layer.name)
    combobox.setCurrentText(new_layer.name)

    # Update layer name when it changes
    viewer = napari.current_viewer()
    new_layer.events.name.connect(
        lambda event: update_labels_name(
            layer=event.source,
            labels_layers=[
                layer
                for layer in viewer.layers
                if isinstance(layer, napari.layers.Labels)
            ],
            combobox=combobox,
        ),
    )


def update_labels_name(
    layer: napari.layers.Layer,
    labels_layers: list[napari.layer.Layer],
    combobox: QtWidgets.QComboBox,
):
    """Update the name of an Labels layer"""

    if not isinstance(layer, napari.layers.Labels):
        message = (
            f"Not updating name of layer {layer.name} as input for the "
            f"segmentation widget as {layer.name} is {type(layer)} "
            "layer not a Labels layer."
        )
        logger.debug(message)
        return

    layer_index = [layer.name for layer in labels_layers].index(layer.name)
    combobox.setItemText(layer_index, layer.name)


def remove_deleted_labels(
    deleted_layer: napari.layers.Layer,
    combobox: QtWidgets.QComboBox,
):
    """Remove the deleted Labels layer name from the combobox"""

    if not isinstance(deleted_layer, napari.layers.Labels):
        message = (
            f"Not deleting layer {deleted_layer.name} from the segmentation "
            f"widget as {deleted_layer.name} is {type(deleted_layer)} "
            "layer not an Labels layer."
        )
        logger.debug(message)
        return

    layer_index = combobox.findText(deleted_layer.name)
    combobox.removeItem(layer_index)


def select_config(
    btrack_widget: btrack.napari.widgets.BtrackWidget,
    configs: TrackerConfigs,
    new_config_name: str,
) -> None:
    """Set widget values from a newly-selected base config"""

    # first update the previous config with the current widget values
    previous_config_name = configs.current_config
    previous_config = configs[previous_config_name]
    previous_config = btrack.napari.sync.update_config_from_widgets(
        unscaled_config=previous_config,
        btrack_widget=btrack_widget,
    )

    # now load the newly-selected config and set widget values
    configs.current_config = new_config_name
    new_config = configs[new_config_name]
    new_config = btrack.napari.sync.update_widgets_from_config(
        unscaled_config=new_config,
        btrack_widget=btrack_widget,
    )


def run(
    btrack_widget: btrack.napari.widgets.BtrackWidget,
    configs: TrackerConfigs,
) -> None:
    """
    Update the TrackerConfig from widget values, run tracking,
    and add tracks to the viewer.
    """

    # TODO:
    # This method of showing the activity dock will be removed
    # and replaced with a public method in the api
    # See: https://github.com/napari/napari/issues/4598
    activity_dock_visible = (
        btrack_widget.viewer.window._qt_window._activity_dialog.isVisible()
    )
    btrack_widget.viewer.window._status_bar._toggle_activity_dock(visible=True)

    if btrack_widget.segmentation.currentIndex() < 0:
        napari.utils.notifications.show_error(
            "No segmentation (Image layer) selected - cannot run tracking."
        )
        return

    unscaled_config = configs[btrack_widget.config.currentText()]
    unscaled_config = btrack.napari.sync.update_config_from_widgets(
        unscaled_config=unscaled_config,
        btrack_widget=btrack_widget,
    )

    config = unscaled_config.scale_config()
    segmentation_name = btrack_widget.segmentation.currentText()
    segmentation = btrack_widget.viewer.layers[segmentation_name]
    data, properties, graph = _run_tracker(segmentation, config)

    btrack_widget.viewer.add_tracks(
        data=data,
        properties=properties,
        graph=graph,
        name=f"{segmentation}_btrack",
        scale=segmentation.scale,
        translate=segmentation.translate,
    )

    btrack_widget.viewer.window._status_bar._toggle_activity_dock(activity_dock_visible)

    message = f"Finished tracking for '{segmentation_name}'"
    napari.utils.notifications.show_info(message)


def _run_tracker(
    segmentation: napari.layers.Image | napari.layers.Labels,
    tracker_config: TrackerConfig,
) -> tuple[npt.NDArray, dict, dict]:
    """
    Runs BayesianTracker with given segmentation and configuration.
    """
    with btrack.BayesianTracker() as tracker, napari.utils.progress(total=5) as pbr:
        pbr.set_description("Initialising the tracker")
        tracker.configure(tracker_config)
        pbr.update(1)

        # append the objects to be tracked
        pbr.set_description("Convert segmentation to trackable objects")
        segmented_objects = segmentation_to_objects(segmentation.data)
        pbr.update(1)
        tracker.append(segmented_objects)

        # set the volume
        # btrack order of dimensions is XY(Z)
        # napari order of dimensions is T(Z)XY
        # so we ignore the first dimension (time) and reverse the others
        dimensions = segmentation.level_shapes[0, 1:]
        tracker.volume = tuple((0, dimension) for dimension in reversed(dimensions))

        # track them (in interactive mode)
        pbr.set_description("Run tracking")
        tracker.track(step_size=100)
        pbr.update(1)

        # generate hypotheses and run the global optimizer
        pbr.set_description("Run optimisation")
        tracker.optimize()
        pbr.update(1)

        # get the tracks in a format for napari visualization
        pbr.set_description("Convert to napari tracks layer")
        data, properties, graph = tracker.to_napari()
        pbr.update(1)

        return data, properties, graph


<<<<<<< HEAD
def restore_defaults(btrack_widget: Container, configs: TrackerConfigs) -> None:
=======
def restore_defaults(
    btrack_widget: btrack.napari.widgets.BtrackWidget,
    configs: TrackerConfigs,
) -> None:
>>>>>>> ff7a11a4
    """Reload the config file then set widgets to the config's default values."""

    config_name = configs.current_config
    filename = configs[config_name].filename
    configs.add_config(
        filename=filename,
        overwrite=True,
        name=config_name,
    )

    config = configs[config_name]
    config = btrack.napari.sync.update_widgets_from_config(
        unscaled_config=config,
        btrack_widget=btrack_widget,
    )


<<<<<<< HEAD
def save_config_to_json(btrack_widget: Container, configs: TrackerConfigs) -> None:
=======
def save_config_to_json(
    btrack_widget: btrack.napari.widgets.BtrackWidget,
    configs: TrackerConfigs,
) -> None:
>>>>>>> ff7a11a4
    """Save widget values to file"""

    save_path = btrack.napari.widgets.save_path_dialogue_box()
    if save_path is None:
        _msg = (
            "btrack napari plugin: Configuration not saved - "
            "operation cancelled by the user."
        )
        logger.info(_msg)
        return

    unscaled_config = configs[btrack_widget.config.currentText()]
    btrack.napari.sync.update_config_from_widgets(
        unscaled_config=unscaled_config,
        btrack_widget=btrack_widget,
    )
    config = unscaled_config.scale_config()

    btrack.config.save_config(save_path, config)


<<<<<<< HEAD
def load_config_from_json(btrack_widget: Container, configs: TrackerConfigs) -> None:
=======
def load_config_from_json(
    btrack_widget: btrack.napari.widgets.BtrackWidget,
    configs: TrackerConfigs,
) -> None:
>>>>>>> ff7a11a4
    """Load a config from file and set it as the selected base config"""

    load_path = btrack.napari.widgets.load_path_dialogue_box()
    if load_path is None:
        _msg = "btrack napari plugin: No file loaded - operation cancelled by the user."
        logger.info(_msg)
        return

    config_name = configs.add_config(filename=load_path, overwrite=False)
    btrack_widget.config.addItem(config_name)
    btrack_widget.config.setCurrentText(config_name)<|MERGE_RESOLUTION|>--- conflicted
+++ resolved
@@ -45,15 +45,9 @@
 
     # First create our UI along with some default configs for the widgets
     all_configs = btrack.napari.config.create_default_configs()
-<<<<<<< HEAD
-    widgets = btrack.napari.widgets.create_widgets()
-    btrack_widget = magicgui.widgets.Container(widgets=widgets, scrollable=True)
-    btrack_widget.viewer = napari.current_viewer()
-=======
     btrack_widget = btrack.napari.widgets.BtrackWidget(
         napari_viewer=napari.current_viewer(),
     )
->>>>>>> ff7a11a4
 
     # Set the cell_config defaults in the gui
     btrack.napari.sync.update_widgets_from_config(
@@ -306,14 +300,10 @@
         return data, properties, graph
 
 
-<<<<<<< HEAD
-def restore_defaults(btrack_widget: Container, configs: TrackerConfigs) -> None:
-=======
 def restore_defaults(
     btrack_widget: btrack.napari.widgets.BtrackWidget,
     configs: TrackerConfigs,
 ) -> None:
->>>>>>> ff7a11a4
     """Reload the config file then set widgets to the config's default values."""
 
     config_name = configs.current_config
@@ -331,14 +321,10 @@
     )
 
 
-<<<<<<< HEAD
-def save_config_to_json(btrack_widget: Container, configs: TrackerConfigs) -> None:
-=======
 def save_config_to_json(
     btrack_widget: btrack.napari.widgets.BtrackWidget,
     configs: TrackerConfigs,
 ) -> None:
->>>>>>> ff7a11a4
     """Save widget values to file"""
 
     save_path = btrack.napari.widgets.save_path_dialogue_box()
@@ -360,14 +346,10 @@
     btrack.config.save_config(save_path, config)
 
 
-<<<<<<< HEAD
-def load_config_from_json(btrack_widget: Container, configs: TrackerConfigs) -> None:
-=======
 def load_config_from_json(
     btrack_widget: btrack.napari.widgets.BtrackWidget,
     configs: TrackerConfigs,
 ) -> None:
->>>>>>> ff7a11a4
     """Load a config from file and set it as the selected base config"""
 
     load_path = btrack.napari.widgets.load_path_dialogue_box()
