from __future__ import annotations

from qtpy import QtCore, QtWidgets

import btrack.napari.constants


def _create_hypotheses_widgets() -> dict[str, tuple[str, QtWidgets.QWidget]]:
    """Create widgets for selecting which hypotheses to generate."""

    hypotheses = btrack.optimise.hypothesis.H_TYPES
    tooltips = [
        "Hypothesis that a tracklet is a false positive detection. Always required.",
        "Hypothesis that a tracklet starts at the beginning of the movie or edge of the field of view.",  # noqa: E501
        "Hypothesis that a tracklet ends at the end of the movie or edge of the field of view.",  # noqa: E501
        "Hypothesis that two tracklets should be linked together.",
        "Hypothesis that a tracklet can split into two daughter tracklets.",
        "Hypothesis that a tracklet terminates without leaving the field of view.",
        "Hypothesis that two tracklets merge into one tracklet.",
    ]

    widget = QtWidgets.QListWidget()
    widget.addItems([f"{h.replace('_', '(')})" for h in hypotheses])
    flags = QtCore.Qt.ItemFlags(QtCore.Qt.ItemIsUserCheckable + QtCore.Qt.ItemIsEnabled)
    for i, tooltip in enumerate(tooltips):
        widget.item(i).setCheckState(QtCore.Qt.CheckState.Checked)
        widget.item(i).setFlags(flags)
        widget.item(i).setToolTip(tooltip)

    # P_FP is always required
    widget.item(hypotheses.index("P_FP")).setFlags(
        QtCore.Qt.ItemIsUserCheckable,
    )

    # # P_merge should be disabled by default
    widget.item(hypotheses.index("P_merge")).setCheckState(
        QtCore.Qt.CheckState.Unchecked
    )

    return {"hypotheses": ("hypotheses", widget)}


def _create_scaling_factor_widgets() -> dict[str, tuple[str, QtWidgets.QWidget]]:
    """Create widgets for setting the scaling factors of the HypothesisModel"""

    widget_values = [5.0, 3.0, 10.0, 50.0]
    names = [
        "lambda_time",
        "lambda_dist",
        "lambda_link",
        "lambda_branch",
    ]
    labels = [
        "λ time",
        "λ distance",
        "λ linking",
        "λ branching",
    ]
    tooltips = [
        "Scaling factor for the influence of time when determining initialization or termination hypotheses.",  # noqa: E501
        "Scaling factor for the influence of distance at the border when determining initialization or termination hypotheses.",  # noqa: E501
        "Scaling factor for the influence of track-to-track distance on linking probability.",  # noqa: E501
        "Scaling factor for the influence of cell state and position on division (mitosis/branching) probability.",  # noqa: E501
    ]

<<<<<<< HEAD
    scaling_factor_widgets = []
    for value, name, label, tooltip in zip(widget_values, names, labels, tooltips):
        widget = magicgui.widgets.create_widget(
            value=value,
            name=name,
            label=label,
            widget_type="FloatSpinBox",
            options={"tooltip": tooltip},
        )
        scaling_factor_widgets.append(widget)
=======
    scaling_factor_widgets = {}
    for value, name, label, tooltip in zip(widget_values, names, labels, tooltips):
        widget = QtWidgets.QDoubleSpinBox()
        widget.setToolTip(tooltip)
        widget.setValue(value)
        widget.setStepType(QtWidgets.QAbstractSpinBox.AdaptiveDecimalStepType)
        scaling_factor_widgets[name] = (label, widget)
>>>>>>> ff7a11a4

    return scaling_factor_widgets


def _create_threshold_widgets() -> dict[str, tuple[str, QtWidgets.QWidget]]:
    """Create widgets for setting thresholds for the HypothesisModel"""

    distance_threshold = QtWidgets.QDoubleSpinBox()
    distance_threshold.setToolTip(
        "A threshold distance from the edge of the field of view to add an "
        "initialization or termination hypothesis."
    )
    distance_threshold.setValue(20.0)
    distance_threshold.setStepType(QtWidgets.QAbstractSpinBox.AdaptiveDecimalStepType)
    widgets = {"theta_dist": ("distance threshold", distance_threshold)}

    time_threshold = QtWidgets.QDoubleSpinBox()
    time_threshold.setToolTip(
        "A threshold time from the beginning or end of movie to add "
        "an initialization or termination hypothesis."
    )
    time_threshold.setValue(5.0)
    time_threshold.setStepType(QtWidgets.QAbstractSpinBox.AdaptiveDecimalStepType)
    widgets["theta_time"] = ("time threshold", time_threshold)

    apoptosis_threshold = QtWidgets.QSpinBox()
    apoptosis_threshold.setToolTip(
        "Number of apoptotic detections to be considered a genuine event.\n"
        "Detections are counted consecutively from the back of the track"
    )
    apoptosis_threshold.setValue(5)
    apoptosis_threshold.setStepType(QtWidgets.QAbstractSpinBox.AdaptiveDecimalStepType)
    widgets["apop_thresh"] = ("apoptosis threshold", apoptosis_threshold)

    return widgets


def _create_bin_size_widgets() -> dict[str, tuple[str, QtWidgets.QWidget]]:
    """Create widget for setting bin sizes for the HypothesisModel"""

    distance_bin_size = QtWidgets.QDoubleSpinBox()
    distance_bin_size.setToolTip(
        "Isotropic spatial bin size for considering hypotheses.\n"
        "Larger bin sizes generate more hypothesese for each tracklet."
    )
    distance_bin_size.setValue(40.0)
    distance_bin_size.setStepType(QtWidgets.QAbstractSpinBox.AdaptiveDecimalStepType)
    widgets = {"dist_thresh": ("distance bin size", distance_bin_size)}

    time_bin_size = QtWidgets.QDoubleSpinBox()
    time_bin_size.setToolTip(
        "Temporal bin size for considering hypotheses.\n"
        "Larger bin sizes generate more hypothesese for each tracklet."
    )
    time_bin_size.setValue(2.0)
    time_bin_size.setStepType(QtWidgets.QAbstractSpinBox.AdaptiveDecimalStepType)
    widgets["time_thresh"] = ("time bin size", time_bin_size)

    return widgets


def create_hypothesis_model_widgets() -> dict[str, tuple[str, QtWidgets.QWidget]]:
    """Create widgets for setting parameters of the HypothesisModel"""

    widgets = {
        **_create_hypotheses_widgets(),
        **_create_scaling_factor_widgets(),
        **_create_threshold_widgets(),
        **_create_bin_size_widgets(),
    }

    segmentation_miss_rate = QtWidgets.QDoubleSpinBox()
    segmentation_miss_rate.setToolTip(
        "Miss rate for the segmentation.\n"
        "e.g. 1/100 segmentations incorrect gives a segmentation miss rate of 0.01."
    )
    segmentation_miss_rate.setValue(0.1)
    segmentation_miss_rate.setStepType(
        QtWidgets.QAbstractSpinBox.AdaptiveDecimalStepType
    )
    widgets["segmentation_miss_rate"] = ("miss rate", segmentation_miss_rate)

    relax = QtWidgets.QCheckBox()
    relax.setChecked(True)  # noqa: FBT003
    relax.setToolTip(
        "Disable the time and distance thresholds.\n"
        "This means that tracks can initialize or terminate anywhere and"
        "at any time in the dataset."
    )
    relax.setTristate(False)  # noqa: FBT003
    widgets["relax"] = ("relax thresholds", relax)

    return widgets<|MERGE_RESOLUTION|>--- conflicted
+++ resolved
@@ -63,18 +63,6 @@
         "Scaling factor for the influence of cell state and position on division (mitosis/branching) probability.",  # noqa: E501
     ]
 
-<<<<<<< HEAD
-    scaling_factor_widgets = []
-    for value, name, label, tooltip in zip(widget_values, names, labels, tooltips):
-        widget = magicgui.widgets.create_widget(
-            value=value,
-            name=name,
-            label=label,
-            widget_type="FloatSpinBox",
-            options={"tooltip": tooltip},
-        )
-        scaling_factor_widgets.append(widget)
-=======
     scaling_factor_widgets = {}
     for value, name, label, tooltip in zip(widget_values, names, labels, tooltips):
         widget = QtWidgets.QDoubleSpinBox()
@@ -82,7 +70,6 @@
         widget.setValue(value)
         widget.setStepType(QtWidgets.QAbstractSpinBox.AdaptiveDecimalStepType)
         scaling_factor_widgets[name] = (label, widget)
->>>>>>> ff7a11a4
 
     return scaling_factor_widgets
 
