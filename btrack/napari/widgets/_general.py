--- conflicted
+++ resolved
@@ -72,33 +72,21 @@
 
     max_search_radius = QtWidgets.QDoubleSpinBox()
     max_search_radius.setRange(0, 1000)
-    max_search_radius.setStepType(
-        QtWidgets.QAbstractSpinBox.AdaptiveDecimalStepType
-    )
+    max_search_radius.setStepType(QtWidgets.QAbstractSpinBox.AdaptiveDecimalStepType)
     max_search_radius.setToolTip(
         "The local spatial search radius (isotropic, pixels) used when the update "
         "method is 'APPROXIMATE'"
     )
     max_search_radius.setWrapping(True)  # noqa: FBT003
-<<<<<<< HEAD
-=======
-    max_search_radius.setStepType(QtWidgets.QAbstractSpinBox.AdaptiveDecimalStepType)
->>>>>>> 82dfa2a1
     widgets["max_search_radius"] = ("search radius", max_search_radius)
 
     max_lost_frames = QtWidgets.QSpinBox()
     max_lost_frames.setRange(0, 10)
-    max_lost_frames.setStepType(
-        QtWidgets.QAbstractSpinBox.AdaptiveDecimalStepType
-    )
+    max_lost_frames.setStepType(QtWidgets.QAbstractSpinBox.AdaptiveDecimalStepType)
     max_lost_frames.setToolTip(
         "Number of frames without observation before marking as lost"
     )
     max_lost_frames.setValue(5)
-<<<<<<< HEAD
-=======
-    max_lost_frames.setStepType(QtWidgets.QAbstractSpinBox.AdaptiveDecimalStepType)
->>>>>>> 82dfa2a1
     widgets["max_lost"] = ("max lost", max_lost_frames)
 
     not_assign = QtWidgets.QDoubleSpinBox()
