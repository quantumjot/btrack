"""
This module contains functions for syncing widget values with TrackerConfig
values.
"""
from __future__ import annotations

from typing import TYPE_CHECKING

if TYPE_CHECKING:
    import btrack.napari.widgets
    from btrack.napari.config import Sigmas, UnscaledTrackerConfig

from qtpy import QtCore

import btrack.napari.constants


def update_config_from_widgets(
    unscaled_config: UnscaledTrackerConfig,
    btrack_widget: btrack.napari.widgets.BtrackWidget,
) -> UnscaledTrackerConfig:
    """Update an UnscaledTrackerConfig with the current widget values."""

    # Update MotionModel matrix scaling factors
    sigmas: Sigmas = unscaled_config.sigmas
    for matrix_name in sigmas:
        sigmas[matrix_name] = btrack_widget[f"{matrix_name}_sigma"].value()

    # Update TrackerConfig values
    config = unscaled_config.tracker_config
<<<<<<< HEAD
    update_method_name = container.update_method.current_choice
    update_method_index = container.update_method.choices.index(update_method_name)
=======
    update_method_index = btrack_widget.update_method.currentIndex()

>>>>>>> ff7a11a4
    config.update_method = update_method_index
    config.max_search_radius = btrack_widget.max_search_radius.value()

    # Update MotionModel values
    motion_model = config.motion_model
    motion_model.accuracy = btrack_widget.accuracy.value()
    motion_model.max_lost = btrack_widget.max_lost.value()
    motion_model.prob_not_assign = btrack_widget.prob_not_assign.value()

    # Update HypothesisModel.hypotheses values
    hypothesis_model = config.hypothesis_model
    hypothesis_model.hypotheses = [
        hypothesis
        for i, hypothesis in enumerate(btrack.optimise.hypothesis.H_TYPES)
        if btrack_widget["hypotheses"].item(i).checkState()
        == QtCore.Qt.CheckState.Checked
    ]

    # Update HypothesisModel scaling factors
    for scaling_factor in btrack.napari.constants.HYPOTHESIS_SCALING_FACTORS:
<<<<<<< HEAD
        setattr(hypothesis_model, scaling_factor, container[scaling_factor].value)
=======
        setattr(
            hypothesis_model,
            scaling_factor,
            btrack_widget[scaling_factor].value(),
        )
>>>>>>> ff7a11a4

    # Update HypothesisModel thresholds
    for threshold in btrack.napari.constants.HYPOTHESIS_THRESHOLDS:
        setattr(hypothesis_model, threshold, btrack_widget[threshold].value())

<<<<<<< HEAD
    hypothesis_model.segmentation_miss_rate = container.segmentation_miss_rate.value
=======
    hypothesis_model.segmentation_miss_rate = (
        btrack_widget.segmentation_miss_rate.value()
    )
>>>>>>> ff7a11a4

    return unscaled_config


def update_widgets_from_config(
    unscaled_config: UnscaledTrackerConfig,
    btrack_widget: btrack.napari.widgets.BtrackWidget,
) -> btrack.napari.widgets.BtrackWidget:
    """
    Update the widgets in a btrack_widget with the values in an
    UnscaledTrackerConfig.
    """

    # Update widgets from MotionModel matrix scaling factors
    sigmas: Sigmas = unscaled_config.sigmas
    for matrix_name in sigmas:
        btrack_widget[f"{matrix_name}_sigma"].setValue(sigmas[matrix_name])

    # Update widgets from TrackerConfig values
    config = unscaled_config.tracker_config
    btrack_widget.update_method.setCurrentText(config.update_method.name)
    btrack_widget.max_search_radius.setValue(config.max_search_radius)

    # Update widgets from MotionModel values
    motion_model = config.motion_model
    btrack_widget.accuracy.setValue(motion_model.accuracy)
    btrack_widget.max_lost.setValue(motion_model.max_lost)
    btrack_widget.prob_not_assign.setValue(motion_model.prob_not_assign)

    # Update widgets from HypothesisModel.hypotheses values
    hypothesis_model = config.hypothesis_model
    for i, hypothesis in enumerate(btrack.optimise.hypothesis.H_TYPES):
        is_checked = (
            QtCore.Qt.CheckState.Checked
            if hypothesis in hypothesis_model.hypotheses
            else QtCore.Qt.CheckState.Unchecked
        )
        btrack_widget["hypotheses"].item(i).setCheckState(is_checked)

    # Update widgets from HypothesisModel scaling factors
    for scaling_factor in btrack.napari.constants.HYPOTHESIS_SCALING_FACTORS:
<<<<<<< HEAD
        container[scaling_factor].value = getattr(hypothesis_model, scaling_factor)
=======
        new_value = getattr(hypothesis_model, scaling_factor)
        btrack_widget[scaling_factor].setValue(new_value)
>>>>>>> ff7a11a4

    # Update widgets from HypothesisModel thresholds
    for threshold in btrack.napari.constants.HYPOTHESIS_THRESHOLDS:
        new_value = getattr(hypothesis_model, threshold)
        btrack_widget[threshold].setValue(new_value)

<<<<<<< HEAD
    container.segmentation_miss_rate.value = hypothesis_model.segmentation_miss_rate
=======
    btrack_widget.relax.setChecked(hypothesis_model.relax)
    btrack_widget.segmentation_miss_rate.setValue(
        hypothesis_model.segmentation_miss_rate
    )
>>>>>>> ff7a11a4

    return btrack_widget<|MERGE_RESOLUTION|>--- conflicted
+++ resolved
@@ -28,13 +28,8 @@
 
     # Update TrackerConfig values
     config = unscaled_config.tracker_config
-<<<<<<< HEAD
-    update_method_name = container.update_method.current_choice
-    update_method_index = container.update_method.choices.index(update_method_name)
-=======
     update_method_index = btrack_widget.update_method.currentIndex()
 
->>>>>>> ff7a11a4
     config.update_method = update_method_index
     config.max_search_radius = btrack_widget.max_search_radius.value()
 
@@ -55,27 +50,19 @@
 
     # Update HypothesisModel scaling factors
     for scaling_factor in btrack.napari.constants.HYPOTHESIS_SCALING_FACTORS:
-<<<<<<< HEAD
-        setattr(hypothesis_model, scaling_factor, container[scaling_factor].value)
-=======
         setattr(
             hypothesis_model,
             scaling_factor,
             btrack_widget[scaling_factor].value(),
         )
->>>>>>> ff7a11a4
 
     # Update HypothesisModel thresholds
     for threshold in btrack.napari.constants.HYPOTHESIS_THRESHOLDS:
         setattr(hypothesis_model, threshold, btrack_widget[threshold].value())
 
-<<<<<<< HEAD
-    hypothesis_model.segmentation_miss_rate = container.segmentation_miss_rate.value
-=======
     hypothesis_model.segmentation_miss_rate = (
         btrack_widget.segmentation_miss_rate.value()
     )
->>>>>>> ff7a11a4
 
     return unscaled_config
 
@@ -117,25 +104,17 @@
 
     # Update widgets from HypothesisModel scaling factors
     for scaling_factor in btrack.napari.constants.HYPOTHESIS_SCALING_FACTORS:
-<<<<<<< HEAD
-        container[scaling_factor].value = getattr(hypothesis_model, scaling_factor)
-=======
         new_value = getattr(hypothesis_model, scaling_factor)
         btrack_widget[scaling_factor].setValue(new_value)
->>>>>>> ff7a11a4
 
     # Update widgets from HypothesisModel thresholds
     for threshold in btrack.napari.constants.HYPOTHESIS_THRESHOLDS:
         new_value = getattr(hypothesis_model, threshold)
         btrack_widget[threshold].setValue(new_value)
 
-<<<<<<< HEAD
-    container.segmentation_miss_rate.value = hypothesis_model.segmentation_miss_rate
-=======
     btrack_widget.relax.setChecked(hypothesis_model.relax)
     btrack_widget.segmentation_miss_rate.setValue(
         hypothesis_model.segmentation_miss_rate
     )
->>>>>>> ff7a11a4
 
     return btrack_widget