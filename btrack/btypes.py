--- conflicted
+++ resolved
@@ -129,13 +129,7 @@
             return
 
         if any(k not in self.properties for k in keys):
-<<<<<<< HEAD
-            missing_features = list(
-                set(keys).difference(set(self.properties.keys()))
-            )
-=======
             missing_features = list(set(keys).difference(set(self.properties.keys())))
->>>>>>> e2ee8d82
             raise KeyError(f"Feature(s) missing: {missing_features}.")
 
         # store a reference to the numpy array so that Python maintains
@@ -238,11 +232,8 @@
 
     def to_dict(self) -> dict[str, Any]:
         """Return a dictionary of the statistics"""
-<<<<<<< HEAD
-=======
         # TODO(arl): make this more readable by converting seconds, ms
         # and interpreting error messages?
->>>>>>> e2ee8d82
         return {k: getattr(self, k) for k, typ in PyTrackingInfo._fields_}
 
     @property
