--- conflicted
+++ resolved
@@ -1,10 +1,6 @@
 repos:
     - repo: https://github.com/charliermarsh/ruff-pre-commit
-<<<<<<< HEAD
       rev: v0.0.278
-=======
-      rev: v0.0.272
->>>>>>> 009622b9
       hooks:
         - id: ruff
     - repo: https://github.com/Lucas-C/pre-commit-hooks
