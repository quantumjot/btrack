import logging

<<<<<<< HEAD
from .core import BayesianTracker, __version__
=======
from ._version import version
from .core import BayesianTracker
>>>>>>> 79d39456

__all__ = ["BayesianTracker"]
__version__ = version

# get the logger instance
logger = logging.getLogger(__name__)

# if we don't have any handlers, set one up
if not logger.handlers:
    # configure stream handler
    log_fmt = logging.Formatter(
        "[%(levelname)s][%(asctime)s] %(message)s",
        datefmt="%Y/%m/%d %I:%M:%S %p",
    )
    console_handler = logging.StreamHandler()
    console_handler.setFormatter(log_fmt)

    logger.addHandler(console_handler)
    logger.setLevel(logging.DEBUG)<|MERGE_RESOLUTION|>--- conflicted
+++ resolved
@@ -1,11 +1,7 @@
 import logging
 
-<<<<<<< HEAD
-from .core import BayesianTracker, __version__
-=======
 from ._version import version
 from .core import BayesianTracker
->>>>>>> 79d39456
 
 __all__ = ["BayesianTracker"]
 __version__ = version
