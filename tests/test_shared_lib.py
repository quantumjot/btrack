--- conflicted
+++ resolved
@@ -16,11 +16,7 @@
 def test_fails_load_library_debug(tmp_path):
     """Test loading a fake shared library."""
     fake_lib_filename = Path(tmp_path) / "fakelib"
-<<<<<<< HEAD
-    with pytest.raises(OSError):
-=======
     with pytest.raises(Exception):  # noqa: B017
->>>>>>> ff7a11a4
         load_library(fake_lib_filename)
 
 
