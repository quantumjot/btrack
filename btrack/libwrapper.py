import ctypes
import logging
import os
import platform

import numpy as np

<<<<<<< HEAD
from btrack.btypes import PyGraphEdge, PyTrackingInfo, PyTrackObject
from btrack.constants import BTRACK_PATH
from btrack.optimise import hypothesis
=======
from .btypes import PyTrackingInfo, PyTrackObject
from .constants import BTRACK_PATH
from .optimise import hypothesis
>>>>>>> 9af86fc6

# get the logger instance
logger = logging.getLogger(__name__)


def numpy_pointer_decorator(func):
    """simple decorator for numpy ctypes pointers"""
    return func()


@numpy_pointer_decorator
def np_dbl_p():
    """Temporary function. Will remove in final release"""
    return np.ctypeslib.ndpointer(
        dtype=np.double, ndim=2, flags="C_CONTIGUOUS"
    )


@numpy_pointer_decorator
def np_dbl_pc():
    """Temporary function. Will remove in final release"""
    return np.ctypeslib.ndpointer(
        dtype=np.double, ndim=2, flags="F_CONTIGUOUS"
    )


@numpy_pointer_decorator
def np_uint_p():
    """Temporary function. Will remove in final release"""
    return np.ctypeslib.ndpointer(
        dtype=np.uint32, ndim=2, flags="C_CONTIGUOUS"
    )


@numpy_pointer_decorator
def np_int_p():
    """Temporary function. Will remove in final release"""
    return np.ctypeslib.ndpointer(dtype=np.int32, ndim=2, flags="C_CONTIGUOUS")


@numpy_pointer_decorator
def np_int_vec_p():
    """Temporary function. Will remove in final release"""
    return np.ctypeslib.ndpointer(
        dtype=np.int32, ndim=1
    )  # , flags='C_CONTIGUOUS')


def load_library(filename):
    """Return the platform for shared library loading.

    Parameters
    ----------
    filename : str
        Filename for the shared library.

    Returns
    -------
    lib : ctypes.CDLL
        The ctypes `btrack` library.
    """

    if not isinstance(filename, str):
        raise TypeError("Filename must be a string")

    lib_file, ext = os.path.splitext(filename)

    system = platform.system()

    file_ext = {"Linux": ".so", "Darwin": ".dylib", "Windows": ".DLL"}
    full_lib_file = lib_file + file_ext[system]

    try:
        lib = ctypes.cdll.LoadLibrary(full_lib_file)
        logger.info(f"Loaded btrack: {full_lib_file}")
    except OSError as err:
        raise OSError(f"Cannot load shared library {full_lib_file}") from err

    return lib


def get_library():  # noqa: PLR0915
    """Loads and returns the btrack shared library."""
    lib = load_library(os.path.join(BTRACK_PATH, "libs", "libtracker"))

    # deal with constructors/destructors
    lib.new_interface.restype = ctypes.c_void_p
    lib.new_interface.argtypes = [ctypes.c_bool]

    lib.del_interface.restype = None
    lib.del_interface.argtypes = [ctypes.c_void_p]

    # check the version number
    lib.check_library_version.restype = ctypes.c_bool
    lib.check_library_version.argtypes = [
        ctypes.c_void_p,
        ctypes.c_uint,
        ctypes.c_uint,
        ctypes.c_uint,
    ]

    # set the update method
    lib.set_update_mode.restype = None
    lib.set_update_mode.argtypes = [ctypes.c_void_p, ctypes.c_uint]

    # set the features to use during the update method
    lib.set_update_features.restype = None
    lib.set_update_features.argtypes = [ctypes.c_void_p, ctypes.c_uint]

    # set the motion model
    lib.motion.restype = None
    lib.motion.argtypes = [
        ctypes.c_void_p,
        ctypes.c_uint,
        ctypes.c_uint,
        np_dbl_p,
        np_dbl_p,
        np_dbl_p,
        np_dbl_p,
        np_dbl_p,
        ctypes.c_double,
        ctypes.c_double,
        ctypes.c_uint,
        ctypes.c_double,
    ]

    # set the object model
    # lib.model.restype = None
    # lib.model.argtypes = [ctypes.c_void_p, ctypes.c_uint, np_dbl_p,
    #                         np_dbl_p, np_dbl_p]

    lib.max_search_radius.restype = None
    lib.max_search_radius.argtypes = [ctypes.c_void_p, ctypes.c_float]

    # append a new observation
    lib.append.restype = None
    lib.append.argtypes = [ctypes.c_void_p, PyTrackObject]

    # run the complete tracking
    lib.track.restype = ctypes.POINTER(PyTrackingInfo)
    lib.track.argtypes = [ctypes.c_void_p]

    # run one or more steps of the tracking, interactive mode
    lib.step.restype = ctypes.POINTER(PyTrackingInfo)
    lib.step.argtypes = [ctypes.c_void_p, ctypes.c_uint]

    # get an individual track length
    lib.track_length.restype = ctypes.c_uint
    lib.track_length.argtypes = [ctypes.c_void_p, ctypes.c_uint]

    # get a track
    lib.get.restype = ctypes.c_uint
    lib.get.argtypes = [ctypes.c_void_p, np_dbl_p, ctypes.c_uint]

    # get the internal ID of a track
    lib.get_ID.restype = ctypes.c_uint
    lib.get_ID.argtypes = [ctypes.c_void_p, ctypes.c_uint]

    # get a track, by reference
    lib.get_refs.restype = ctypes.c_uint
    lib.get_refs.argtypes = [ctypes.c_void_p, np_int_vec_p, ctypes.c_uint]

    # get the parent ID (i.e. pre-division)
    lib.get_parent.restype = ctypes.c_uint
    lib.get_parent.argtypes = [ctypes.c_void_p, ctypes.c_uint]

    # get the root ID (i.e. the root ID of this lineage tree)
    lib.get_root.restype = ctypes.c_uint
    lib.get_root.argtypes = [ctypes.c_void_p, ctypes.c_uint]

    # get the ID of any children
    lib.get_children.restype = ctypes.c_uint
    lib.get_children.argtypes = [ctypes.c_void_p, np_int_vec_p, ctypes.c_uint]

    # get the fate of the track
    lib.get_fate.restype = ctypes.c_uint
    lib.get_fate.argtypes = [ctypes.c_void_p, ctypes.c_uint]

    # get the generational depth of the track
    lib.get_generation.restype = ctypes.c_uint
    lib.get_generation.argtypes = [ctypes.c_void_p, ctypes.c_uint]

    # get the kalman filtered position
    lib.get_kalman_mu.restype = ctypes.c_uint
    lib.get_kalman_mu.argtypes = [ctypes.c_void_p, np_dbl_p, ctypes.c_uint]

    # get the kalman covariance
    lib.get_kalman_covar.restype = ctypes.c_uint
    lib.get_kalman_covar.argtypes = [ctypes.c_void_p, np_dbl_p, ctypes.c_uint]

    # get the predicted position at each time step
    lib.get_kalman_pred.restype = ctypes.c_uint
    lib.get_kalman_pred.argtypes = [ctypes.c_void_p, np_dbl_p, ctypes.c_uint]

    # get the label of the object
    lib.get_label.restype = ctypes.c_uint
    lib.get_label.argtypes = [ctypes.c_void_p, np_uint_p, ctypes.c_uint]

    # get the imaging volume
    lib.get_volume.restype = None
    lib.get_volume.argtypes = [ctypes.c_void_p, np_dbl_p]

    # get the imaging volume
    lib.set_volume.restype = None
    lib.set_volume.argtypes = [ctypes.c_void_p, np_dbl_p]

    # return a dummy object by reference
    lib.get_dummy.restype = PyTrackObject
    lib.get_dummy.argtypes = [ctypes.c_void_p, ctypes.c_int]

    # get the number of tracks
    lib.size.restype = ctypes.c_uint
    lib.size.argtypes = [ctypes.c_void_p]

    # get the number of graph edges
    lib.num_edges.restype = ctypes.c_uint
    lib.num_edges.argtypes = [ctypes.c_void_p]

    # get the graph edges
    lib.get_graph_edge.restype = PyGraphEdge
    lib.get_graph_edge.argtypes = [ctypes.c_void_p, ctypes.c_int]

    # calculate the hypotheses
    lib.create_hypotheses.restype = ctypes.c_uint
    lib.create_hypotheses.argtypes = [
        ctypes.c_void_p,
        hypothesis.PyHypothesisParams,
        ctypes.c_uint,
        ctypes.c_uint,
    ]

    # get a hypothesis by ID
    lib.get_hypothesis.restype = hypothesis.Hypothesis
    lib.get_hypothesis.argtypes = [ctypes.c_void_p, ctypes.c_uint]

    # merge following optimisation
    lib.merge.restype = None
    lib.merge.argtypes = [ctypes.c_void_p, np_uint_p, ctypes.c_uint]

    return lib<|MERGE_RESOLUTION|>--- conflicted
+++ resolved
@@ -5,15 +5,9 @@
 
 import numpy as np
 
-<<<<<<< HEAD
 from btrack.btypes import PyGraphEdge, PyTrackingInfo, PyTrackObject
 from btrack.constants import BTRACK_PATH
 from btrack.optimise import hypothesis
-=======
-from .btypes import PyTrackingInfo, PyTrackObject
-from .constants import BTRACK_PATH
-from .optimise import hypothesis
->>>>>>> 9af86fc6
 
 # get the logger instance
 logger = logging.getLogger(__name__)
