--- conflicted
+++ resolved
@@ -53,28 +53,7 @@
     "pydantic.validator",
 ]
 
-<<<<<<< HEAD
-[tool.black]
-target-version = ['py38', 'py39', 'py310']
-line-length = 79
-exclude = '''
-(
-  /(
-      \.eggs
-    | \.git
-    | \.hg
-    | \.mypy_cache
-    | \.tox
-    | \.venv
-    | _build
-    | build
-    | dist
-  )/
-)
-'''
-=======
 [tool.setuptools_scm]
->>>>>>> 74ad08a4
 
 [tool.tomlsort]
 all = true
