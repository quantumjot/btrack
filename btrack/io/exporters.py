--- conflicted
+++ resolved
@@ -115,11 +115,7 @@
 def _export_HDF(
     filename: os.PathLike,
     tracker,
-<<<<<<< HEAD
-    obj_type=None,
-=======
     obj_type: Optional[str] = None,
->>>>>>> e2ee8d82
     filter_by: Optional[str] = None,
 ):
     """Export to HDF."""
