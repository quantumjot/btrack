--- conflicted
+++ resolved
@@ -667,14 +667,8 @@
 
         ndim = self.configuration.volume.ndim if ndim is None else ndim
 
-<<<<<<< HEAD
-        return utils.tracks_to_napari(
-            self.tracks, ndim=ndim, replace_nan=replace_nan
-        )
+        return utils.tracks_to_napari(self.tracks, ndim=ndim, replace_nan=replace_nan)
 
 
 if __name__ == "__main__":
-    pass
-=======
-        return utils.tracks_to_napari(self.tracks, ndim, replace_nan=replace_nan)
->>>>>>> 20d504e6
+    pass