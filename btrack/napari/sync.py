--- conflicted
+++ resolved
@@ -7,12 +7,7 @@
 from typing import TYPE_CHECKING
 
 if TYPE_CHECKING:
-<<<<<<< HEAD
-    from magicgui.widgets import Container
-
-=======
     import btrack.napari.widgets
->>>>>>> e2ee8d82
     from btrack.napari.config import Sigmas, UnscaledTrackerConfig
 
 from qtpy import QtCore
@@ -22,11 +17,7 @@
 
 def update_config_from_widgets(
     unscaled_config: UnscaledTrackerConfig,
-<<<<<<< HEAD
-    container: Container,
-=======
     btrack_widget: btrack.napari.widgets.BtrackWidget,
->>>>>>> e2ee8d82
 ) -> UnscaledTrackerConfig:
     """Update an UnscaledTrackerConfig with the current widget values."""
     ## Retrieve model configs
@@ -43,17 +34,6 @@
         btrack_widget.enable_optimisation.checkState() == QtCore.Qt.CheckState.Checked
     )
 
-<<<<<<< HEAD
-    # Update MotionModel values
-    motion_model = config.motion_model
-    assert motion_model is not None
-    motion_model.accuracy = container.accuracy.value
-    motion_model.max_lost = container.max_lost.value
-
-    # Update HypothesisModel.hypotheses values
-    hypothesis_model = config.hypothesis_model
-    assert hypothesis_model is not None
-=======
     ## Update widgets from the Motion tab
     sigmas: Sigmas = unscaled_config.sigmas
     for matrix_name in sigmas:
@@ -62,7 +42,6 @@
 
     ## Update widgets from the Optimiser tab
     # HypothesisModel.hypotheses values
->>>>>>> e2ee8d82
     hypothesis_model.hypotheses = [
         hypothesis
         for i, hypothesis in enumerate(btrack.optimise.hypothesis.H_TYPES)
@@ -104,20 +83,7 @@
     ## Retrieve model configs
     config = unscaled_config.tracker_config
     motion_model = config.motion_model
-<<<<<<< HEAD
-    assert motion_model is not None
-    container.accuracy.value = motion_model.accuracy
-    container.max_lost.value = motion_model.max_lost
-
-    # Update widgets from HypothesisModel.hypotheses values
     hypothesis_model = config.hypothesis_model
-    assert hypothesis_model is not None
-    for hypothesis in btrack.napari.constants.HYPOTHESES:
-        is_checked = hypothesis in hypothesis_model.hypotheses
-        container[hypothesis].value = is_checked
-=======
-    hypothesis_model = config.hypothesis_model
->>>>>>> e2ee8d82
 
     ## Update widgets from the Method tab
     btrack_widget.update_method.setCurrentText(config.update_method.name)
