from __future__ import annotations

from pathlib import Path
from typing import Any

import numpy as np
<<<<<<< HEAD
import numpy.typing as npt
=======
from numpy import typing as npt
>>>>>>> 74ad08a4
from skimage.measure import label

import btrack

<<<<<<< HEAD
CONFIG_FILE = (
    Path(__file__).resolve().parent.parent / "models" / "cell_config.json"
)
RANDOM_SEED = 1234
=======
CONFIG_FILE = Path(__file__).resolve().parent.parent / "models" / "cell_config.json"

>>>>>>> 74ad08a4
TEST_DATA_PATH = Path(__file__).resolve().parent / "_test_data"

rng = np.random.default_rng(seed=RANDOM_SEED)


def create_test_object(
    test_id: int | None = None,
) -> tuple[btrack.btypes.PyTrackObject, dict[str, Any]]:
    """Create a test object."""
    data = {
        "ID": rng.integers(0, 1000) if test_id is None else int(test_id),
        "x": rng.uniform(0.0, 1000.0),
        "y": rng.uniform(0.0, 1000.0),
        "z": rng.uniform(0.0, 1000.0),
        "t": rng.integers(0, 1000),
        "dummy": False,
        "label": 0,
    }

    obj = btrack.btypes.PyTrackObject().from_dict(data)
    return obj, data


def create_test_properties() -> dict[str, float]:
    """Create test properties for an object."""
<<<<<<< HEAD
=======
    rng = np.random.default_rng(seed=RANDOM_SEED)
>>>>>>> 74ad08a4
    return {
        "speed": rng.uniform(0.0, 1.0),
        "circularity": rng.uniform(0.0, 1.0),
        "reporter": rng.uniform(0.0, 1.0),
        "nD": rng.uniform(0.0, 1.0, size=(5,)),
    }


def create_test_tracklet(
    track_len: int,
    track_id: int | None = None,
) -> tuple[
    btrack.btypes.Tracklet,
<<<<<<< HEAD
    List[btrack.btypes.PyTrackObject],
    Dict[str, Any],
    int,
]:
    """Create a test track."""
    data = [create_test_object()[0] for i in range(track_len)]
    props = [create_test_properties() for i in range(track_len)]
=======
    list[btrack.btypes.PyTrackObject],
    list[dict[str, Any]],
    int,
]:
    """Create a test track."""
    rng = np.random.default_rng(seed=RANDOM_SEED)

    data = [create_test_object()[0] for _ in range(track_len)]
    props = [create_test_properties() for _ in range(track_len)]
>>>>>>> 74ad08a4
    for idx, obj in enumerate(data):
        obj.properties = props[idx]
    track_id = rng.integers(0, 1000) if track_id is None else track_id
    tracklet = btrack.btypes.Tracklet(track_id, data)
    tracklet.parent = track_id
    tracklet.root = track_id

    # convert to dictionary {key: [p0,...,pn]}
    properties = {k: [p[k] for p in props] for k in props[0]} if props else {}

    return tracklet, data, properties, track_id


def create_realistic_tracklet(  # noqa: PLR0913
    start_x: float,
    start_y: float,
    dx: float,
    dy: float,
    track_len: float,
    track_ID: int,
) -> btrack.btypes.Tracklet:
    """Create a realistic moving track."""

    data = {
        "x": np.array([start_x + dx * t for t in np.arange(track_len)]),
        "y": np.array([start_y + dy * t for t in np.arange(track_len)]),
        "t": np.arange(track_len),
<<<<<<< HEAD
        "ID": np.array(
            [(track_ID - 1) * track_len + t for t in np.arange(track_len)]
        ),
    }

    objects = btrack.dataio.objects_from_dict(data)
    return btrack.btypes.Tracklet(track_ID, objects)


def _sample(ndim: int, binsize: int) -> Tuple[npt.NDArray[np.uint16], tuple]:
    _img = np.zeros((binsize,) * ndim, dtype=np.uint16)
    _coord = tuple(rng.integers(1, binsize - 1, size=(ndim,)).tolist())
    _img[_coord] = 1
    assert (
        np.sum(_img) == 1
    ), "Test image voxel contains incorrect number of objects."
    return _img, _coord
=======
        "ID": np.array([(track_ID - 1) * track_len + t for t in range(track_len)]),
    }

    objects = btrack.io.objects_from_dict(data)
    return btrack.btypes.Tracklet(track_ID, objects)
>>>>>>> 74ad08a4


def create_test_image(
    boxsize: int = 150,
    ndim: int = 2,
    nobj: int = 10,
    binsize: int = 5,
    *,
    binary: bool = True,
) -> tuple[npt.NDArray, npt.NDArray | None]:
    """Make a test image that ensures that no two pixels are in contact."""

    shape = (boxsize,) * ndim
    img = np.zeros(shape, dtype=np.uint16)

    # return an empty image if we have no objects
    if nobj == 0:
        return img, None

    # split this into voxels
    bins = boxsize // binsize

<<<<<<< HEAD
=======
    def _sample() -> tuple[npt.NDArray, tuple[int]]:
        _img = np.zeros((binsize,) * ndim, dtype=np.uint16)
        _coord = tuple(rng.integers(1, binsize - 1, size=(ndim,)).tolist())
        _img[_coord] = 1
        assert (
            np.sum(_img) == 1
        ), "Test image voxel contains incorrect number of objects."
        return _img, _coord

>>>>>>> 74ad08a4
    # now we update nobj grid positions with a sample
    grid = np.stack(np.meshgrid(*[np.arange(bins)] * ndim), -1).reshape(-1, ndim)

    rbins = rng.choice(grid, size=(nobj,), replace=False)

    # iterate over the bins and add a smaple
    centroids = []
<<<<<<< HEAD
    for v, bin in enumerate(rbins):
        sample, point = _sample(ndim, binsize)
        slices = tuple(
            [slice(b * binsize, b * binsize + binsize, 1) for b in bin]
        )
=======
    for v, img_bin in enumerate(rbins):
        sample, point = _sample()
        slices = tuple(slice(b * binsize, b * binsize + binsize, 1) for b in img_bin)
>>>>>>> 74ad08a4
        val = 1 if binary else v + 1
        img[slices] = sample * val

        # shift the actual coordinates back to image space
        point = point + img_bin * binsize
        centroids.append(point)

    # sort the centroids by axis
    centroids_sorted = np.array(centroids)
    centroids_sorted = centroids_sorted[
        np.lexsort([centroids_sorted[:, dim] for dim in range(ndim)][::-1])
    ]

    assert (
        centroids_sorted.shape[0] == nobj
    ), "Number of created centroids != requested in test image."

    vals = np.unique(img)
    assert np.max(vals) == 1 if binary else nobj, "Test image labels are incorrect."
    return img, centroids_sorted


def create_test_segmentation_and_tracks(
    boxsize: int = 128,
    padding: int = 16,
    nframes: int = 10,
    ndim: int = 2,
    *,
    binary: bool = False,
) -> tuple[npt.NDArray, npt.NDArray, list[btrack.btypes.Tracklet]]:
    """Create a test segmentation with four tracks."""

    if ndim not in (btrack.constants.Dimensionality.TWO,):
        raise ValueError("Only 2D-segmentation currently supported.")

    # make a segmentation volume (10, 128, 128) for ndim == 2
    volume = tuple([nframes] + [boxsize] * ndim)
    segmentation = np.zeros(volume, dtype=np.int32)
    ground_truth = np.zeros_like(segmentation)

    dxy = (boxsize - 2 * padding) / nframes

    # create tracks moving from each corner of the segmentation at a constant
    # velocity towards another corner. these tracks do not intersect.
    track_A = create_realistic_tracklet(padding, padding, dxy, 0, nframes, 1)
    track_B = create_realistic_tracklet(
        boxsize - padding, boxsize - padding, -dxy, 0, nframes, 2
    )
    track_C = create_realistic_tracklet(padding, boxsize - padding, 0, -dxy, nframes, 3)
    track_D = create_realistic_tracklet(boxsize - padding, padding, 0, dxy, nframes, 4)

    tracks = [track_A, track_B, track_C, track_D]

    # set the segmentation values
    for track in tracks:
        t, y, x = np.split(track.to_array(properties=["t", "y", "x"]).astype(int), 3, 1)
        segmentation[t, y, x] = 1
        ground_truth[t, y, x] = track.ID

    if not binary:
        for n in range(nframes):
            segmentation[n, ...] = label(segmentation[n, ...])

    return segmentation, ground_truth, tracks


def full_tracker_example(
    objects: list[btrack.btypes.PyTrackObject],
) -> btrack.BayesianTracker:
    # run the tracking
    tracker = btrack.BayesianTracker()
    tracker.configure(CONFIG_FILE)
    tracker.append(objects)
    tracker.volume = ((0, 1600), (0, 1200), (-1e5, 1e5))
    tracker.track(step_size=100)
    tracker.optimize()
    return tracker


def simple_tracker_example() -> tuple[btrack.BayesianTracker, dict[str, Any]]:
    """Run a simple tracker example with some data."""
    x = np.array([200, 201, 202, 203, 204, 207, 208])
    y = np.array([503, 507, 499, 500, 510, 515, 518])
    t = np.array([0, 1, 2, 3, 4, 5, 6])
    z = np.zeros(x.shape)

    objects_dict = {"x": x, "y": y, "z": z, "t": t}
    objects = btrack.io.objects_from_dict(objects_dict)

    tracker = full_tracker_example(objects)
    return tracker, objects_dict<|MERGE_RESOLUTION|>--- conflicted
+++ resolved
@@ -4,24 +4,13 @@
 from typing import Any
 
 import numpy as np
-<<<<<<< HEAD
-import numpy.typing as npt
-=======
 from numpy import typing as npt
->>>>>>> 74ad08a4
 from skimage.measure import label
 
 import btrack
 
-<<<<<<< HEAD
-CONFIG_FILE = (
-    Path(__file__).resolve().parent.parent / "models" / "cell_config.json"
-)
+CONFIG_FILE = Path(__file__).resolve().parent.parent / "models" / "cell_config.json"
 RANDOM_SEED = 1234
-=======
-CONFIG_FILE = Path(__file__).resolve().parent.parent / "models" / "cell_config.json"
-
->>>>>>> 74ad08a4
 TEST_DATA_PATH = Path(__file__).resolve().parent / "_test_data"
 
 rng = np.random.default_rng(seed=RANDOM_SEED)
@@ -47,10 +36,7 @@
 
 def create_test_properties() -> dict[str, float]:
     """Create test properties for an object."""
-<<<<<<< HEAD
-=======
     rng = np.random.default_rng(seed=RANDOM_SEED)
->>>>>>> 74ad08a4
     return {
         "speed": rng.uniform(0.0, 1.0),
         "circularity": rng.uniform(0.0, 1.0),
@@ -64,15 +50,6 @@
     track_id: int | None = None,
 ) -> tuple[
     btrack.btypes.Tracklet,
-<<<<<<< HEAD
-    List[btrack.btypes.PyTrackObject],
-    Dict[str, Any],
-    int,
-]:
-    """Create a test track."""
-    data = [create_test_object()[0] for i in range(track_len)]
-    props = [create_test_properties() for i in range(track_len)]
-=======
     list[btrack.btypes.PyTrackObject],
     list[dict[str, Any]],
     int,
@@ -82,7 +59,6 @@
 
     data = [create_test_object()[0] for _ in range(track_len)]
     props = [create_test_properties() for _ in range(track_len)]
->>>>>>> 74ad08a4
     for idx, obj in enumerate(data):
         obj.properties = props[idx]
     track_id = rng.integers(0, 1000) if track_id is None else track_id
@@ -110,31 +86,11 @@
         "x": np.array([start_x + dx * t for t in np.arange(track_len)]),
         "y": np.array([start_y + dy * t for t in np.arange(track_len)]),
         "t": np.arange(track_len),
-<<<<<<< HEAD
-        "ID": np.array(
-            [(track_ID - 1) * track_len + t for t in np.arange(track_len)]
-        ),
-    }
-
-    objects = btrack.dataio.objects_from_dict(data)
-    return btrack.btypes.Tracklet(track_ID, objects)
-
-
-def _sample(ndim: int, binsize: int) -> Tuple[npt.NDArray[np.uint16], tuple]:
-    _img = np.zeros((binsize,) * ndim, dtype=np.uint16)
-    _coord = tuple(rng.integers(1, binsize - 1, size=(ndim,)).tolist())
-    _img[_coord] = 1
-    assert (
-        np.sum(_img) == 1
-    ), "Test image voxel contains incorrect number of objects."
-    return _img, _coord
-=======
         "ID": np.array([(track_ID - 1) * track_len + t for t in range(track_len)]),
     }
 
     objects = btrack.io.objects_from_dict(data)
     return btrack.btypes.Tracklet(track_ID, objects)
->>>>>>> 74ad08a4
 
 
 def create_test_image(
@@ -157,8 +113,6 @@
     # split this into voxels
     bins = boxsize // binsize
 
-<<<<<<< HEAD
-=======
     def _sample() -> tuple[npt.NDArray, tuple[int]]:
         _img = np.zeros((binsize,) * ndim, dtype=np.uint16)
         _coord = tuple(rng.integers(1, binsize - 1, size=(ndim,)).tolist())
@@ -168,7 +122,6 @@
         ), "Test image voxel contains incorrect number of objects."
         return _img, _coord
 
->>>>>>> 74ad08a4
     # now we update nobj grid positions with a sample
     grid = np.stack(np.meshgrid(*[np.arange(bins)] * ndim), -1).reshape(-1, ndim)
 
@@ -176,17 +129,9 @@
 
     # iterate over the bins and add a smaple
     centroids = []
-<<<<<<< HEAD
-    for v, bin in enumerate(rbins):
-        sample, point = _sample(ndim, binsize)
-        slices = tuple(
-            [slice(b * binsize, b * binsize + binsize, 1) for b in bin]
-        )
-=======
     for v, img_bin in enumerate(rbins):
         sample, point = _sample()
         slices = tuple(slice(b * binsize, b * binsize + binsize, 1) for b in img_bin)
->>>>>>> 74ad08a4
         val = 1 if binary else v + 1
         img[slices] = sample * val
 
