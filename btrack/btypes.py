--- conflicted
+++ resolved
@@ -127,15 +127,8 @@
             self.n_features = 0
             return
 
-<<<<<<< HEAD
         if any(k not in self.properties for k in keys):
-            missing_features = list(
-                set(keys).difference(set(self.properties.keys()))
-            )
-=======
-        if not all(k in self.properties for k in keys):
             missing_features = list(set(keys).difference(set(self.properties.keys())))
->>>>>>> 009622b9
             raise KeyError(f"Feature(s) missing: {missing_features}.")
 
         # store a reference to the numpy array so that Python maintains
