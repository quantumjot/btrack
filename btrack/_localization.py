--- conflicted
+++ resolved
@@ -193,14 +193,9 @@
     # objects
     if isinstance(properties, tuple) and "label" in properties:
         logger.warning("Cannot use scikit-image label as a property.")
-<<<<<<< HEAD
-        # TODO: following line makes no sense as properties is immutable
-        del properties['label']  # type: ignore
-=======
         properties = set(properties)
         properties.remove("label")
         properties = tuple(properties)
->>>>>>> c074f044
 
     if inspect.isgeneratorfunction(segmentation) or isinstance(
         segmentation, Generator
